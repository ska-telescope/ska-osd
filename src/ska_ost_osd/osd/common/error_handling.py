--- conflicted
+++ resolved
@@ -17,122 +17,4 @@
 
 
 class CapabilityError(BaseOSDError):
-<<<<<<< HEAD
-    """Exception raised for capability-related errors."""
-
-
-class ValidationErrorFormatter:
-    @staticmethod
-    def format(exc: RequestValidationError) -> Dict[str, Any]:
-        missing_fields = []
-        parsing_errors = []
-        payload_str = ""
-
-        if not isinstance(exc, RequestValidationError):
-            return str(exc)
-
-        for err in exc.errors():
-            err_type = err.get("type")
-            loc = ".".join(str(loc_part) for loc_part in err.get("loc", []))
-            msg = err.get("msg", "Invalid input")
-            input_value = err.get("input", "")
-
-            if err_type == "missing":
-                missing_fields.append(loc)
-            elif err_type == "int_parsing":
-                parsing_errors.append(f"{loc}: {msg}, provided value: {input_value}")
-            else:
-                parsing_errors.append(f"{loc}: {msg}")
-
-            if input_value and not payload_str:
-                payload_str = str(input_value)
-
-        parts = []
-        if missing_fields:
-            parts.append(f"Missing field(s): {', '.join(missing_fields)}")
-        if parsing_errors:
-            parts.extend(parsing_errors)
-
-        error_message = ". ".join(parts)
-        if payload_str:
-            error_message += f", invalid payload: {payload_str}"
-
-        return error_message
-
-
-async def internal_server_error_handler(
-    _: Request, err: Exception, status=HTTPStatus.INTERNAL_SERVER_ERROR
-) -> JSONResponse:
-    """A custom handler function that returns a verbose HTTP 500 response
-    containing detailed traceback information."""
-
-    formatted = ValidationErrorFormatter.format(err)
-
-    result = convert_to_response_object(
-        formatted,
-        result_code=HTTPStatus.INTERNAL_SERVER_ERROR,
-    )
-
-    return JSONResponse(
-        content=result.model_dump(mode="json", exclude_none=True),
-        status_code=status,
-    )
-
-
-async def response_validation_error_handler(
-    _: Request, err: ResponseValidationError, status=HTTPStatus.INTERNAL_SERVER_ERROR
-) -> JSONResponse:
-    """A custom handler function that returns a verbose HTTP 500 response
-    containing detailed traceback information."""
-
-    formatted = ValidationErrorFormatter.format(err)
-
-    result = convert_to_response_object(
-        formatted,
-        result_code=HTTPStatus.INTERNAL_SERVER_ERROR,
-    )
-
-    return JSONResponse(
-        content=result.model_dump(mode="json", exclude_none=True),
-        status_code=status,
-    )
-
-
-async def request_validation_error_handler(
-    _: Request, err: ResponseValidationError, status=HTTPStatus.INTERNAL_SERVER_ERROR
-) -> JSONResponse:
-    """A custom handler function that returns a verbose HTTP 500 response
-    containing detailed traceback information."""
-
-    formatted = ValidationErrorFormatter.format(err)
-
-    result = convert_to_response_object(
-        formatted,
-        result_code=HTTPStatus.UNPROCESSABLE_ENTITY,
-    )
-
-    return JSONResponse(
-        content=result.model_dump(mode="json", exclude_none=True),
-        status_code=status,
-    )
-
-
-async def file_not_found_error_handler(
-    _: Request, err: FileNotFoundError
-) -> JSONResponse:
-    """A custom handler function to deal with SchematicValidationError raised
-    while schema validation return the correct HTTP response."""
-
-    LOGGER.exception("File Not Found error")
-
-    formatted = ValidationErrorFormatter.format(err)
-
-    result = convert_to_response_object(
-        formatted,
-        result_code=HTTPStatus.NOT_FOUND,
-    )
-
-    return JSONResponse(content=result.model_dump(), status_code=HTTPStatus.NOT_FOUND)
-=======
-    """Exception raised for capability-related errors."""
->>>>>>> 2a1afd79
+    """Exception raised for capability-related errors."""