"""
This module contains the 'semantic_validate' functions which is exposed
to outside for use. If observing command's input contains invalid
values it will raise validation error's based on provided rules.
Integrated OSD API function to fetch rule constraints values.
"""


import logging
from typing import Any, Optional

from pydantic import ValidationError
from ska_telmodel.data import TMData

from ska_ost_osd.telvalidation.semantic_schema_validator import (
    SemanticModel,
    SemanticModelError,
)

from .constant import (
    ASSIGN_RESOURCE,
    CONFIGURE,
    LOW_SBD_VALIDATION_CONSTANT_JSON_FILE_PATH,
    LOW_VALIDATION_CONSTANT_JSON_FILE_PATH,
    MID_SBD_VALIDATION_CONSTANT_JSON_FILE_PATH,
    MID_VALIDATION_CONSTANT_JSON_FILE_PATH,
    SKA_LOW_SBD,
    SKA_LOW_TELESCOPE,
    SKA_MID_SBD,
    SKA_MID_TELESCOPE,
<<<<<<< HEAD
    SKA_SBD,
=======
>>>>>>> f2b7f14f
)
from .oet_tmc_validators import clear_semantic_variable_data, validate_json
from .schematic_validation_exceptions import SchematicValidationError

logging.getLogger("telvalidation")


<<<<<<< HEAD
def get_validation_data(interface: str) -> Optional[str]:
=======
def get_validation_data(interface: str, telescope: str) -> Optional[str]:
>>>>>>> f2b7f14f
    """
    Get the validation constant JSON file path based on the provided interface URI.

    :param interface: str, the interface URI from the observing command input.
    :return: str, the validation constant JSON file path, or None if not found.
    """
    validation_constants = {
        SKA_LOW_TELESCOPE: LOW_VALIDATION_CONSTANT_JSON_FILE_PATH,
        SKA_MID_TELESCOPE: MID_VALIDATION_CONSTANT_JSON_FILE_PATH,
        SKA_MID_SBD: MID_SBD_VALIDATION_CONSTANT_JSON_FILE_PATH,
        SKA_LOW_SBD: LOW_SBD_VALIDATION_CONSTANT_JSON_FILE_PATH,
    }

    for key, value in validation_constants.items():
        if key in interface or key == telescope:
            return value

    # taking mid interface as default cause there is no any specific
    # key to differentiate the interface
    return validation_constants.get(SKA_MID_TELESCOPE)


def fetch_capabilities_from_osd(
    telescope: str,
    array_assembly: str,
    tm_data: Optional[dict] = None,
    osd_data: Optional[dict] = None,
) -> tuple[dict, dict]:
    """
    Fetch capabilities and basic capabilities from the Observatory State Database (OSD).

    :param telescope: str, the telescope identifier (e.g., 'mid' or 'low').
    :param array_assembly: str, the specific capabilities (e.g., 'AAO.5', 'AA0.1').
    :param tm_data: Optional[Dict], the telemodel data object.
    :param osd_data: Optional[Dict], the OSD data dictionary passed externally.
    :returns: A tuple containing the capabilities and basic capabilities dictionaries.
    """
    from ska_ost_osd.osd.osd import get_osd_data

    if osd_data:
        fetched_osd_data = osd_data
    else:
        fetched_osd_data, _ = get_osd_data(
            capabilities=[telescope],
            array_assembly=array_assembly,
            tmdata=tm_data,
        )

    capabilities = fetched_osd_data.get("capabilities", {}).get(telescope, {})
    if capabilities:
        return (
            capabilities.get(array_assembly, {}),
            capabilities.get("basic_capabilities", {}),
        )

    return {}, {}


def get_matched_values_from_basic_capabilities(
    data: list | dict, key_to_find: str
) -> dict | None:
    """
    Efficiently search a nested dictionary and list structure to find the value
    for the given key from basic capabilities.

    Args:
        data (dict or list): The nested data structure to search.
        key_to_find (str): The key to search for.

    Returns:
        The value associated with the given key, or None if the key is not found.
    """
    if data is None:
        return None

    stack = [(data, [])]
    while stack:
        current, path = stack.pop()
        if isinstance(current, dict):
            if key_to_find in current.values():
                return current
            for key, value in current.items():
                if isinstance(value, (dict, list)):
                    stack.append((value, path + [key]))
        elif isinstance(current, list):
            for item in reversed(current):
                if isinstance(item, (dict, list)):
                    stack.append((item, path))
    return None


def replace_matched_capabilities_values(
    nested_dict: dict, path: list[str], new_value: Any
) -> None:
    """
    Replace the value in capabilities data which matched from
    basic capabilities.

    :param nested_dict: Dict, the dictionary to modify.
    :param path: List[str], the path to the key to replace,
    represented as a list of keys.
    :param new_value: Any, the new value to assign to the key.
    :raises KeyError: If any key in the path is
    not found in the nested dictionary.
    :raises TypeError: If the path does not lead to a dictionary.
    """
    current = nested_dict
    for key in path[:-1]:
        if not isinstance(current, dict) or key not in current:
            raise KeyError(f"Key '{key}' not found in the nested dictionary.")
        current = current[key]

    if not isinstance(current, dict):
        raise TypeError("The path does not lead to a dictionary.")

    last_key = path[-1]
    if last_key not in current:
        raise KeyError(f"Key '{last_key}' not found in the nested dictionary.")

    current[last_key] = new_value


def fetch_matched_capabilities_from_basic_capabilities(
    capabilities: dict, basic_capabilities: dict
) -> list:
    """
    This methods returns matched capabilities data list based
    on basic capabilities.
    e.g after fetching capabilities and basic_capabilities from OSD needs
    to rearrange some data between basic capabilities and capabilities
    so that we can easily decided mapping between rules.
    here Band_1 (min and max) frequency present in basic capabilities so
    value fetched according.
    capabilities = {
                "available_receivers": ["Band_1"]
            }
    basic_capabilities = {
                "dish_elevation_limit_deg": 15.0,
                "receiver_information": [
                    {
                        "rx_id": "Band_1",
                        "min_frequency_hz": 350000000.0,
                        "max_frequency_hz": 1050000000.0,
                    }]
                }
    matched 'rx_id:Band_1' from basic capabilities below is output dict
    matched_capabilities_list = [
            {
                "Band_1":
                    {
                        "min_frequency_hz": 350000000.0,
                        "max_frequency_hz": 1050000000.0,
                    }
            }
        ]
    : param capabilities: dict contains capabilities
        like AAO.5, AA0.1
    : param basic_capabilities: dict dict contains basic
        capabilities required for capabilities.
    : param matched_capabilities_list: replaceable data list
    : return: matched value from basic capabilities
    """
    clone_capabilities = capabilities.copy()
    stack = [(capabilities, [])]
    replacible_values = []
    while stack:
        current, path = stack.pop()
        if isinstance(current, dict):
            for key, value in current.items():
                if isinstance(key, (str, int)) and isinstance(value, (str, int)):
                    matched_values = get_matched_values_from_basic_capabilities(
                        basic_capabilities, key
                    )
                    if matched_values:
                        replacible_values.append(matched_values)
                if isinstance(value, (dict, list)):
                    stack.append((value, path + [key]))

        elif isinstance(current, list):
            for item in reversed(current):
                if isinstance(item, (dict, list)):
                    stack.append((item, path))
                else:
                    # search key into basic capabilities
                    matched_values = get_matched_values_from_basic_capabilities(
                        basic_capabilities, item
                    )
                    if matched_values:
                        replacible_values.append(matched_values)
<<<<<<< HEAD
    replace_matched_capabilities_values(clone_capabilities, path, replacible_values)
=======
    if replacible_values and path:
        replace_matched_capabilities_values(clone_capabilities, path, replacible_values)
>>>>>>> f2b7f14f
    return clone_capabilities


def validate_command_input(
    observing_command_input: dict,
    tm_data: TMData,
    interface: str,
    telescope: str,
    array_assembly: str,
    osd_data: dict,
) -> list:
    """
    This method invoking semantic validation for given command input.
    :param observing_command_input: user json input for semantic validation
    :param tm_data: TMData object which created externally
    :param interface: assign/configure resource schema interface name
    :param array_assembly: specific capabilities like AA0.5, AA1
    :param osd_data: osd_data dict which passed externally
    :return list of error messages in case of validation failed
    """
    semantic_validate_data = tm_data[
        get_validation_data(interface, telescope)
    ].get_dict()
    # call OSD API and fetch capabilities and basic capabilities
    capabilities, basic_capabilities = fetch_capabilities_from_osd(
        telescope=semantic_validate_data["telescope"],
        array_assembly=array_assembly,
        tm_data=tm_data,
        osd_data=osd_data,
    )
<<<<<<< HEAD
=======

    matched_capabilities = fetch_matched_capabilities_from_basic_capabilities(
        capabilities=capabilities, basic_capabilities=basic_capabilities
    )

    validation_data = semantic_validate_data[array_assembly].get(
        "assign_resource"
        if ASSIGN_RESOURCE in interface
        else "configure"
        if CONFIGURE in interface
        else "sbd"
    )

>>>>>>> f2b7f14f
    msg_list = validate_json(
        validation_data,
        command_input_json_config=observing_command_input,
<<<<<<< HEAD
        parent_key=None,
        capabilities=fetch_matched_capabilities_from_basic_capabilities(
            capabilities=capabilities, basic_capabilities=basic_capabilities
        ),
=======
        parent_path_list=[],
        capabilities=matched_capabilities,
>>>>>>> f2b7f14f
    )

    return msg_list


def semantic_validate(
    observing_command_input: dict,
    tm_data: dict,
    array_assembly: str = "AA0.5",
    interface: Optional[str] = None,
    raise_semantic: bool = True,
    osd_data: Optional[dict] = None,
) -> bool:
    """
    This method is the entry point for semantic validation,
    which can be consumed by other libraries like CDM.

    :param observing_command_input: dictionary containing details
    of the command which needs validation.This is the same as
    for ska_telmodel.schema.validate.
    If the command is available as a JSON string,
    first convert it to a dictionary using json.loads.
    :param tm_data: telemodel tm data object using
    which we can load the semantic validation JSON.
    :param osd_data: osd_data dict which is passed externally.
    :param interface: interface URI in full,
    only provide if missing in observing_command_input.
    :param array_assembly: Array assembly like AA0.5, AA0.1.
    :param raise_semantic: True (default) would require
    the user to catch the SchematicValidationError somewhere.
    Set False to only log the error messages.
    :returns: True if semantic validation passes, False otherwise.
    """
<<<<<<< HEAD
    try:
        SemanticModel(
            observing_command_input=observing_command_input,
            tm_data=tm_data,
            array_assembly=array_assembly,
            interface=interface,
            raise_semantic=raise_semantic,
            osd_data=osd_data,
        )
    except ValidationError as err:
        raise err
    except SemanticModelError as semantic_error:
        raise semantic_error
    clear_semantic_variable_data()
    version = observing_command_input.get("interface") or interface
=======
    clear_semantic_variable_data()
    version = observing_command_input.get("interface") or interface
    telescope = observing_command_input.get("telescope")
>>>>>>> f2b7f14f

    if not version:
        message = (
            "Interface is missing from observing_command_input. Please provide"
            " interface='...' explicitly."
        )
        logging.warning(message)
        raise SchematicValidationError(message)

    msg_list = validate_command_input(
        observing_command_input, tm_data, version, telescope, array_assembly, osd_data
    )
    msg_list = [msg for msg in msg_list if msg]  # Remove None values

    if msg_list:
        msg = "\n".join(msg_list)
        logging.error(
            "Also following errors were encountered during semantic %s",
            "validations:\n{msg}",
        )
        if raise_semantic:
            raise SchematicValidationError(msg)
        return False

    return True<|MERGE_RESOLUTION|>--- conflicted
+++ resolved
@@ -28,10 +28,6 @@
     SKA_LOW_TELESCOPE,
     SKA_MID_SBD,
     SKA_MID_TELESCOPE,
-<<<<<<< HEAD
-    SKA_SBD,
-=======
->>>>>>> f2b7f14f
 )
 from .oet_tmc_validators import clear_semantic_variable_data, validate_json
 from .schematic_validation_exceptions import SchematicValidationError
@@ -39,11 +35,7 @@
 logging.getLogger("telvalidation")
 
 
-<<<<<<< HEAD
-def get_validation_data(interface: str) -> Optional[str]:
-=======
 def get_validation_data(interface: str, telescope: str) -> Optional[str]:
->>>>>>> f2b7f14f
     """
     Get the validation constant JSON file path based on the provided interface URI.
 
@@ -233,12 +225,8 @@
                     )
                     if matched_values:
                         replacible_values.append(matched_values)
-<<<<<<< HEAD
-    replace_matched_capabilities_values(clone_capabilities, path, replacible_values)
-=======
     if replacible_values and path:
         replace_matched_capabilities_values(clone_capabilities, path, replacible_values)
->>>>>>> f2b7f14f
     return clone_capabilities
 
 
@@ -269,8 +257,6 @@
         tm_data=tm_data,
         osd_data=osd_data,
     )
-<<<<<<< HEAD
-=======
 
     matched_capabilities = fetch_matched_capabilities_from_basic_capabilities(
         capabilities=capabilities, basic_capabilities=basic_capabilities
@@ -284,19 +270,11 @@
         else "sbd"
     )
 
->>>>>>> f2b7f14f
     msg_list = validate_json(
         validation_data,
         command_input_json_config=observing_command_input,
-<<<<<<< HEAD
-        parent_key=None,
-        capabilities=fetch_matched_capabilities_from_basic_capabilities(
-            capabilities=capabilities, basic_capabilities=basic_capabilities
-        ),
-=======
         parent_path_list=[],
         capabilities=matched_capabilities,
->>>>>>> f2b7f14f
     )
 
     return msg_list
@@ -330,7 +308,6 @@
     Set False to only log the error messages.
     :returns: True if semantic validation passes, False otherwise.
     """
-<<<<<<< HEAD
     try:
         SemanticModel(
             observing_command_input=observing_command_input,
@@ -346,11 +323,7 @@
         raise semantic_error
     clear_semantic_variable_data()
     version = observing_command_input.get("interface") or interface
-=======
-    clear_semantic_variable_data()
-    version = observing_command_input.get("interface") or interface
     telescope = observing_command_input.get("telescope")
->>>>>>> f2b7f14f
 
     if not version:
         message = (
