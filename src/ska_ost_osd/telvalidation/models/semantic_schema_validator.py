import re
from typing import Any, Dict, Optional

from pydantic import BaseModel, Field, field_validator

<<<<<<< HEAD
from ska_ost_osd.osd.common.constant import ARRAY_ASSEMBLY_PATTERN
from ska_ost_osd.telvalidation.common.constant import INTERFACE_PATTERN
=======
from ska_ost_osd.telvalidation.common.constant import (
    CAR_TELMODEL_SOURCE,
    INTERFACE_PATTERN,
)
>>>>>>> d91ad98f


class SemanticModel(BaseModel):
    """Represents the structured input required for executing an observing
    command.

    :param observing_command_input: dict, mandatory. Input parameters
        for the observing command.
    :param interface: Optional[str], optional. Specifies the interface
        type.
    :param raise_semantic: Optional[bool], optional. Indicates whether
        to raise semantic validation errors. Defaults to True.
    :param array_assembly: Optional[str], optional. Represents the array
        assembly ID or name.
    :param osd_data: Optional[dict], optional. Holds relevant data from
        the OSD.
    :param tm_data: Optional[object], optional. Can contain telemodel
        data.
    """

    observing_command_input: dict
    interface: Optional[str] = None
    raise_semantic: Optional[bool] = True
    array_assembly: Optional[str] = None
    osd_data: Optional[dict] = None
    tm_data: Optional[object] = None

    @field_validator("observing_command_input")
    @classmethod
    def validate_observing_command_input(cls, v: Any) -> dict:
        """observing_command_input: Ensures the input is a dictionary."""
        if not isinstance(v, dict):
            raise ValueError(
                "observing_command_input field is required and must be a dictionary"
            )
        return v

    @field_validator("interface")
    @classmethod
    def validate_interface(cls, v: Optional[str]) -> Optional[str]:
        """interface: Ensures the value is a string and matches the
        specified regex pattern."""
        if v is not None:
            if not isinstance(v, str):
                raise ValueError("Interface must be a string")
            if not re.match(INTERFACE_PATTERN, v):
                raise ValueError(f"Interface must match pattern: {INTERFACE_PATTERN}")
        return v


class SemanticValidationModel(BaseModel):
<<<<<<< HEAD
    """Defines the schema for validating semantic input data related to
    observing commands and system configuration.

    :param interface: Optional[str], optional. Command interface type.
    :param observing_command_input: Dict[str, Any], required. Core input
        parameters for an observing command.
    :param osd_data: Optional[Dict[str, Any]], optional. Data fetched
        from the OSD.
    :param raise_semantic: Optional[bool], optional. Flag to indicate
        whether semantic validation errors should be raised. Defaults to
        True.
    :param sources: Optional[str], optional. Data sources, may include
        placeholders such as '{osd_version}'.
=======
    """SemanticValidationModel defines the schema for validating semantic input
    data related to observing commands and system configuration.

    :param interface (Optional[str]): An optional string representing
    the command interface type.

    :param observing_command_input (Dict[str, Any]): A required
    dictionary containing the core input parameters for an observing
    command.

    :param osd_data (Optional[Dict[str, Any]]): Optional data fetched
    from the OSD.

    :param raise_semantic (Optional[bool]): Flag to indicate whether
    semantic validation errors should be raised. Defaults to True.

    :param sources (str): A string specifying a TelModel data source.
>>>>>>> d91ad98f
    """

    interface: Optional[str] = None
    array_assembly: Optional[str] = Field(
        default="AA0.5",
        pattern=ARRAY_ASSEMBLY_PATTERN,
        description="Array assembly in format AA[0-9].[0-9]",
    )
    observing_command_input: Dict[str, Any]
    osd_data: Optional[Dict[str, Any]] = None
    raise_semantic: Optional[bool] = True
    sources: str = CAR_TELMODEL_SOURCE

    @field_validator("sources")
    @classmethod
    def validate_sources_contains_osd_version(cls, v: Optional[str]) -> Optional[str]:
        """sources: Ensures the 'sources' field does not contain an unreplaced
        '{osd_version}' placeholder. Raises a ValueError if present."""
        if "{osd_version}" in v:
            raise ValueError(
                "Please provide 'osd_version' by replacing '{osd_version}' placeholder"
            )
        return v<|MERGE_RESOLUTION|>--- conflicted
+++ resolved
@@ -3,15 +3,11 @@
 
 from pydantic import BaseModel, Field, field_validator
 
-<<<<<<< HEAD
 from ska_ost_osd.osd.common.constant import ARRAY_ASSEMBLY_PATTERN
-from ska_ost_osd.telvalidation.common.constant import INTERFACE_PATTERN
-=======
 from ska_ost_osd.telvalidation.common.constant import (
     CAR_TELMODEL_SOURCE,
     INTERFACE_PATTERN,
 )
->>>>>>> d91ad98f
 
 
 class SemanticModel(BaseModel):
@@ -63,23 +59,8 @@
 
 
 class SemanticValidationModel(BaseModel):
-<<<<<<< HEAD
     """Defines the schema for validating semantic input data related to
     observing commands and system configuration.
-
-    :param interface: Optional[str], optional. Command interface type.
-    :param observing_command_input: Dict[str, Any], required. Core input
-        parameters for an observing command.
-    :param osd_data: Optional[Dict[str, Any]], optional. Data fetched
-        from the OSD.
-    :param raise_semantic: Optional[bool], optional. Flag to indicate
-        whether semantic validation errors should be raised. Defaults to
-        True.
-    :param sources: Optional[str], optional. Data sources, may include
-        placeholders such as '{osd_version}'.
-=======
-    """SemanticValidationModel defines the schema for validating semantic input
-    data related to observing commands and system configuration.
 
     :param interface (Optional[str]): An optional string representing
     the command interface type.
@@ -95,7 +76,6 @@
     semantic validation errors should be raised. Defaults to True.
 
     :param sources (str): A string specifying a TelModel data source.
->>>>>>> d91ad98f
     """
 
     interface: Optional[str] = None
