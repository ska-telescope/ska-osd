"""
This module retrieves semantic validation constants
constant file contains specific error messages and rules,
while execution of assign resource, configure command
from jupyter notebook or any UI we are validating json
payload which provided for execution of specific command.
Rule file contains constraints and those values are fetched from
OSD capabilities.
e.g: in rule file below is rule and error messages.
"rule": "(0 < len(receptor_ids) <= number_ska_dishes)"
"error": "receptor_ids are too many!Current Limit is {number_ska_dishes}"
here 'number_ska_dishes' constraints value fetched from
OSD capabilities.
"""

import logging
import re
from datetime import datetime
from typing import Any, Union

import astropy.units as u
from astropy.time import Time
from simpleeval import EvalWithCompoundTypes

from .constant import MID_VALIDATION_CONSTANT_JSON_FILE_PATH
from .coordinates_conversion import (
    dec_degs_str_formats,
    ra_dec_to_az_el,
    ra_degs_from_str_formats,
)
from .schematic_validation_exceptions import (
    SchemanticValdidationKeyError,
    SchematicValidationError,
)

logging.getLogger("telvalidation")


from collections import deque


def get_value_based_on_provided_path(nested_data: Union[dict, list], path: list) -> Any:
    """
    Retrieve a value from a nested dictionary or
    list of dictionaries based on a given path.

    Args:
        nested_data (dict or list): The nested dictionary or
        list of dictionaries to search.
        path (list): A list of keys representing the path to the desired value.
        e.g: This help to retrieve element from dict
        based on given path like ['a', 'b', 'c']

    Returns:
        The value at the specified path, or None if the path is invalid
        or the value is not found.
    """
    stack = deque()
    stack.append((nested_data, path))

    while stack:
        current_data, remaining_path = stack.pop()

        if not remaining_path:
            return current_data

        current_key = remaining_path[0]
        remaining_path = remaining_path[1:]

        if isinstance(current_data, dict):
            if current_key in current_data:
                stack.append((current_data[current_key], remaining_path))
            else:
                # Check if the current key exists in any nested dictionary
                for value in current_data.values():
                    if isinstance(value, dict):
                        stack.append((value, [current_key] + remaining_path))
                    elif isinstance(value, list):
                        for item in value:
                            if isinstance(item, dict):
                                stack.append((item, [current_key] + remaining_path))
        elif isinstance(current_data, list):
            for item in current_data:
                if isinstance(item, dict) and current_key in item:
                    value = item[current_key]
                    if not remaining_path:
                        return value
                    elif isinstance(remaining_path[0], int):
                        # Handle case where the next key is an integer (list index)
                        next_key = remaining_path[0]
                        remaining_path = remaining_path[1:]
                        if isinstance(value, list) and next_key < len(value):
                            stack.append((value, [next_key] + remaining_path))
                    else:
                        stack.append((value, remaining_path))
        else:
            return None

    return None


def get_matched_rule_constraint_from_osd(
    basic_capabilities: dict, search_key: str, rule: str
) -> list:
    """
    This function returns a list of matched key-value dictionaries
    based on the rule value.

    Example:
    The updated structure of basic capabilities and rule is below:
    capabilities = {
        "available_receivers": [{
            "rx_id": "Band_1",
            "min_frequency_hz": 350000000.0,
            "max_frequency_hz": 1050000000.0,
        }],
        "number_ska_dishes": 4
    }

    Rule from mid-validation-constant.json:
    "freq_min": [
        {
            "rule": "min_frequency_hz <= freq_min <= max_frequency_hz",
            "error": "Invalid input for freq_min"
        }
    ]

    min_frequency_hz and max_frequency_hz rule constraints
    are matched from
    capabilities, hence the output list becomes
    [{"min_frequency_hz": 350000000.0,
    "max_frequency_hz": 1050000000.0}]

    :param basic_capabilities: Capabilities from OSD
    :param search_key: Keys from the rule file
    :return: A list of matched capabilities based on the rule file keys
    """
    result = []
    stack = [basic_capabilities]

    while stack:
        current_dict = stack.pop()

        if isinstance(current_dict, dict):
            temp_value = {}
            for key, value in current_dict.items():
                if rule and key in rule:
                    temp_value.update({key: value})
                if isinstance(value, dict):
                    stack.append(value)
                elif isinstance(value, list):
                    for item in value:
                        if isinstance(item, dict):
                            stack.append(item)
                if key == search_key or value == search_key:
                    result.append(current_dict)
            if temp_value:
                result.append(temp_value)

    return result


def apply_validation_rule(
    key_to_validate: str,
    validation_data: list[dict[str, Union[str, dict]]],
    command_input_json_config: dict,
<<<<<<< HEAD
    parent_path_list: list,
=======
    parent_path: str,
>>>>>>> 7254e5a9
    capabilities: dict,
) -> str:
    """
    Evaluate validation rules using simpleeval and
    return an error message if the input is invalid.

    :param key_to_validate: str, the user input data for validation.
    :param validation_data: list[dict[str, Union[str, dict]]],
    a list of dictionaries containing the rule and error.
    :param command_input_json_config: dict,
    the command input JSON from the operator.
    :param parent_path_list: list, representing the current parent path
    to identify the correct child key.
    :param capabilities: dict, the capabilities dictionary.
    :return: str, the error message after applying the rule.
    """
<<<<<<< HEAD
    res_value = get_value_based_on_provided_path(
        command_input_json_config, parent_path_list
    )
=======
    res_value = get_value_based_on_provided_path(command_input_json_config, parent_path)

>>>>>>> 7254e5a9
    if res_value:
        add_semantic_variables({key_to_validate: res_value})
        error_msgs = []

        for rule_data in validation_data:
            try:
                osd_base_constraint = get_matched_rule_constraint_from_osd(
                    basic_capabilities=capabilities,
                    search_key=None,
                    rule=rule_data["rule"],
                )
                eval_result = evaluate_rule(
                    key_to_validate,
                    res_value,
                    rule_data,
                    osd_base_constraint,
                )
                if eval_result and True not in eval_result:
                    error_msg = format_error_message(rule_data, osd_base_constraint)
                    error_msgs.append(error_msg)
            except KeyError as key_error:
                logging.error(key_error)
                raise SchemanticValdidationKeyError(  # pylint: disable=W0707
                    message="Invalid rule and error key passed"
                )

        return "\n".join(error_msgs)

    return ""


def update_names_with_dependencies(rule_data: dict, names: dict) -> dict:
    """
    Update the 'names' dictionary with dependency values from rule_data.

    :param key:rule_data (dict): A dictionary containing rule data,
     including a "dependency_key" key.
    :param key:names (dict): A dictionary to be updated with dependency values.

    :return: dict: The updated 'names' dictionary with dependency values.
    """
    if "dependency_key" in rule_data:
        dependency_values = get_semantic_variables()
        for dependency_value in rule_data["dependency_key"]:
            names.update(
                {
                    dependency_value: dependency_values[dependency_value],
                }
            )
    return names


def evaluate_rule(
    key_to_validate: str,
    res_value: Union[str, list],
    rule_data: dict[str, Union[str, dict]],
    osd_base_constraint: list[dict],
) -> bool:
    """
    Evaluate a single validation rule using simpleeval.

    :param key_to_validate: str, the user input key for search.
    :param res_value: Union[str, list], the value of the key.
    :param rule_data: dict[str, Union[str, dict]], the rule and error data.
    :param osd_base_constraint: list[dict], the list of dictionaries
    containing the rule keys.
    :param eval_functions: dict, the dictionary of functions for simpleeval.
    :return: bool, True if the rule is satisfied, False otherwise.
    """
    names = {}
    eval_new_data = []
    simple_eval = EvalWithCompoundTypes()
    simple_eval.functions["len"] = len
    simple_eval.functions["re"] = re

    if len(osd_base_constraint) > 1:
        # if found multiple constraints values from OSD
        for i in osd_base_constraint:
            names = {key_to_validate: res_value}
            names = {**names, **i}
            names = update_names_with_dependencies(rule_data, names)

            simple_eval.names = names
            eval_data = simple_eval.eval(rule_data["rule"])

            if not eval_data:
                eval_new_data.append(False)
            else:
                eval_new_data.append(True)
    else:
        if osd_base_constraint:
            osd_base_constraint_value = osd_base_constraint[0]
        else:
            osd_base_constraint_value = {}

<<<<<<< HEAD
        if "dependency_key" in rule_data:
            dependency_values = get_semantic_variables()
            names = {
                key_to_validate: res_value,
                rule_data["dependency_key"]: dependency_values[
                    rule_data["dependency_key"]
                ],
            }
        else:
            names = {key_to_validate: res_value}
            names = {**names, **osd_base_constraint_value}
=======
        names = {key: res_value}
        names = {**names, **osd_base_constraint_value}
        names = update_names_with_dependencies(rule_data, names)
>>>>>>> 7254e5a9

        simple_eval.names = names
        eval_data = simple_eval.eval(rule_data["rule"])
        eval_new_data = (
            [not bool(eval_data)] if isinstance(eval_data, set) else [bool(eval_data)]
        )
    return eval_new_data


def format_error_message(
    rule_data: dict[str, Union[str, dict]], rule_key_dict: list[dict]
) -> str:
    """
    Format the error message for a failed validation rule.

    :param rule_data: dict[str, Union[str, dict]], the rule and error data.
    :param rule_key_dict: list[dict], the list of dictionaries containing the rule keys.
    :return: str, the formatted error message.
    """
    if rule_key_dict:
        rule_key_dict_new = rule_key_dict[0]
        return rule_data["error"].format(**rule_key_dict_new)
    return rule_data["error"]


def validate_json(
    semantic_validate_constant_json: dict,
    command_input_json_config: dict,
<<<<<<< HEAD
    parent_path_list: list = None,
=======
    parent_path: list = None,
>>>>>>> 7254e5a9
    capabilities: dict = None,
) -> list:
    """
    This function is written to match keys from the user input command
    and validation constant rules present in mid, low, and SBD validation constant JSON.
    e.g., consider one of the assign resource command dish rules from the constant JSON.
    Here, we are mapping the rule dish of receptor_ids to the user assign resource
    command input payload.

    :param semantic_validate_constant_json: JSON containing all the parameters
     along with its business semantic validation rules and error messages.
    :param command_input_json_config: Dictionary containing details of the command input
     which needs validation.
    This is the same as for ska_telmodel.schema.validate.
<<<<<<< HEAD
    :param parent_path_list: List representing the current parent path.
=======
    :param parent_path: List representing the current parent path.
>>>>>>> 7254e5a9
    :param capabilities: Defined key-value structure pair from the OSD API.
    :return: error_msg_list: List containing all combined errors arising due
     to semantic validation.
    """
    error_msg_list = []
    for key, value in semantic_validate_constant_json.items():
<<<<<<< HEAD
        current_path = parent_path_list + [key]
=======
        current_path = parent_path + [key]
>>>>>>> 7254e5a9

        if isinstance(value, list):
            rule_result = apply_validation_rule(
                key_to_validate=key,
                validation_data=value,
                command_input_json_config=command_input_json_config,
<<<<<<< HEAD
                parent_path_list=current_path,
=======
                parent_path=current_path,
>>>>>>> 7254e5a9
                capabilities=capabilities,
            )
            if rule_result:
                error_msg_list.append(rule_result)
        elif isinstance(value, dict):
<<<<<<< HEAD
=======
            # added extra key as rule parent to perform rule validation
            # on child
            # e.g semantic rule suggest calculate beams length but beams
            # is having array of element, in this case parent_rule_key
            # key helps to apply rule on child
>>>>>>> 7254e5a9
            if "parent_key_rule" in value:
                rule_key = list(value.keys())[1]
                rule_result = apply_validation_rule(
                    key_to_validate=rule_key,
                    validation_data=value["parent_key_rule"],
                    command_input_json_config=command_input_json_config,
<<<<<<< HEAD
                    parent_path_list=current_path + [rule_key],
=======
                    parent_path=current_path + [rule_key],
>>>>>>> 7254e5a9
                    capabilities=capabilities,
                )
                if rule_result:
                    error_msg_list.append(rule_result)
            error_msg_list.extend(
                validate_json(
                    value,
                    command_input_json_config,
                    current_path,
                    capabilities,
                )
            )
    return error_msg_list


def validate_target_is_visible(
    ra_str: str,
    dec_str: str,
    telescope: str,
    target_env: str,
    tm_data,
    observing_time: datetime = datetime.utcnow(),
) -> str:
    """
    Check the target specific by ra,dec is visible
    during observing_time at telescope site

    :param ra_str: string containing value of ra
    :param dec_str: string containing value of dec
    :param telescope: string containing name of the telescope
    :param observing_time: string containing value of observing_time
    :param target_env: string containing the environment value(mid/low)
            for the target
    :param tm_data: telemodel tm dataobject using which
            we can load semantic validate json.
    """
    observing_time = observing_time.strftime("%Y-%m-%dT%H:%M:%S")
    utcoffset = +2 * u.hour if target_env == "target_mid" else +8 * u.hour
    observing_time = (Time(observing_time) - utcoffset).strftime("%Y-%m-%dT%H:%M:%S")
    validator_json_schema = tm_data[MID_VALIDATION_CONSTANT_JSON_FILE_PATH].get_dict()
    dish_elevation_limit = validator_json_schema["AA0.5"]["dish_elevation_limit"]["min"]

    ra_dec = [
        ra_degs_from_str_formats(ra_str)[0],
        dec_degs_str_formats(dec_str)[0],
    ]
    temp_list = ra_dec_to_az_el(
        telesc=telescope,
        ra=ra_dec[0],
        dec=ra_dec[1],
        obs_time=observing_time,
        el_limit=dish_elevation_limit,
        if_set=True,
        time_format="isot",
        tm_data=tm_data,
    )

    if len(temp_list) >= 3 and temp_list[2]:
        return True
    else:
        error_message = (
            f"Telescope: {telescope} target observing during {observing_time} "
            "is not visible"
        )
        logging.error(error_message)
        raise SchematicValidationError(error_message)


_semantic_validate_data = {}


def add_semantic_variables(semantic_object: Any):
    _semantic_validate_data.update(semantic_object)


def get_semantic_variables():
    return _semantic_validate_data


def clear_semantic_variable_data():
    _semantic_validate_data.clear()<|MERGE_RESOLUTION|>--- conflicted
+++ resolved
@@ -164,11 +164,7 @@
     key_to_validate: str,
     validation_data: list[dict[str, Union[str, dict]]],
     command_input_json_config: dict,
-<<<<<<< HEAD
     parent_path_list: list,
-=======
-    parent_path: str,
->>>>>>> 7254e5a9
     capabilities: dict,
 ) -> str:
     """
@@ -185,14 +181,9 @@
     :param capabilities: dict, the capabilities dictionary.
     :return: str, the error message after applying the rule.
     """
-<<<<<<< HEAD
     res_value = get_value_based_on_provided_path(
         command_input_json_config, parent_path_list
     )
-=======
-    res_value = get_value_based_on_provided_path(command_input_json_config, parent_path)
-
->>>>>>> 7254e5a9
     if res_value:
         add_semantic_variables({key_to_validate: res_value})
         error_msgs = []
@@ -288,23 +279,9 @@
         else:
             osd_base_constraint_value = {}
 
-<<<<<<< HEAD
-        if "dependency_key" in rule_data:
-            dependency_values = get_semantic_variables()
-            names = {
-                key_to_validate: res_value,
-                rule_data["dependency_key"]: dependency_values[
-                    rule_data["dependency_key"]
-                ],
-            }
-        else:
-            names = {key_to_validate: res_value}
-            names = {**names, **osd_base_constraint_value}
-=======
         names = {key: res_value}
         names = {**names, **osd_base_constraint_value}
         names = update_names_with_dependencies(rule_data, names)
->>>>>>> 7254e5a9
 
         simple_eval.names = names
         eval_data = simple_eval.eval(rule_data["rule"])
@@ -333,11 +310,7 @@
 def validate_json(
     semantic_validate_constant_json: dict,
     command_input_json_config: dict,
-<<<<<<< HEAD
     parent_path_list: list = None,
-=======
-    parent_path: list = None,
->>>>>>> 7254e5a9
     capabilities: dict = None,
 ) -> list:
     """
@@ -352,57 +325,38 @@
     :param command_input_json_config: Dictionary containing details of the command input
      which needs validation.
     This is the same as for ska_telmodel.schema.validate.
-<<<<<<< HEAD
     :param parent_path_list: List representing the current parent path.
-=======
-    :param parent_path: List representing the current parent path.
->>>>>>> 7254e5a9
     :param capabilities: Defined key-value structure pair from the OSD API.
     :return: error_msg_list: List containing all combined errors arising due
      to semantic validation.
     """
     error_msg_list = []
     for key, value in semantic_validate_constant_json.items():
-<<<<<<< HEAD
         current_path = parent_path_list + [key]
-=======
-        current_path = parent_path + [key]
->>>>>>> 7254e5a9
 
         if isinstance(value, list):
             rule_result = apply_validation_rule(
                 key_to_validate=key,
                 validation_data=value,
                 command_input_json_config=command_input_json_config,
-<<<<<<< HEAD
                 parent_path_list=current_path,
-=======
-                parent_path=current_path,
->>>>>>> 7254e5a9
                 capabilities=capabilities,
             )
             if rule_result:
                 error_msg_list.append(rule_result)
         elif isinstance(value, dict):
-<<<<<<< HEAD
-=======
             # added extra key as rule parent to perform rule validation
             # on child
             # e.g semantic rule suggest calculate beams length but beams
             # is having array of element, in this case parent_rule_key
             # key helps to apply rule on child
->>>>>>> 7254e5a9
             if "parent_key_rule" in value:
                 rule_key = list(value.keys())[1]
                 rule_result = apply_validation_rule(
                     key_to_validate=rule_key,
                     validation_data=value["parent_key_rule"],
                     command_input_json_config=command_input_json_config,
-<<<<<<< HEAD
                     parent_path_list=current_path + [rule_key],
-=======
-                    parent_path=current_path + [rule_key],
->>>>>>> 7254e5a9
                     capabilities=capabilities,
                 )
                 if rule_result:
