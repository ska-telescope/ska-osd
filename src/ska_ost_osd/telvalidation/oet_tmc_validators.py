"""
This module retrieves semantic validation constants
constant file contains specific error messages and rules,
while execution of assign resource, configure command
from jupyter notebook or any UI we are validating json
payload which provided for execution of specific command.
Rule file contains constraints and those values are fetched from
OSD capabilities.
e.g: in rule file below is rule and error messages.
"rule": "(0 < len(receptor_ids) <= number_ska_dishes)"
"error": "receptor_ids are too many!Current Limit is {number_ska_dishes}"
here 'number_ska_dishes' constraints value fetched from
OSD capabilities.
"""

import logging
import re
from datetime import datetime
from typing import Any, Union

import astropy.units as u
from astropy.time import Time
from simpleeval import EvalWithCompoundTypes

from .constant import MID_VALIDATION_CONSTANT_JSON_FILE_PATH
from .coordinates_conversion import (
    dec_degs_str_formats,
    ra_dec_to_az_el,
    ra_degs_from_str_formats,
)
from .schematic_validation_exceptions import (
    SchemanticValdidationKeyError,
    SchematicValidationError,
)

logging.getLogger("telvalidation")


from collections import deque


def get_value_based_on_provided_path(nested_data: Union[dict, list], path: list) -> Any:
    """
    Retrieve a value from a nested dictionary or
    list of dictionaries based on a given path.

    Args:
        nested_data (dict or list): The nested dictionary or
        list of dictionaries to search.
        path (list): A list of keys representing the path to the desired value.
        e.g: This help to retrieve element from dict
        based on given path like ['a', 'b', 'c']

    Returns:
        The value at the specified path, or None if the path is invalid
        or the value is not found.
    """
    stack = deque()
    stack.append((nested_data, path))

    while stack:
        current_data, remaining_path = stack.pop()

        if not remaining_path:
            return current_data

        current_key = remaining_path[0]
        remaining_path = remaining_path[1:]

        if isinstance(current_data, dict):
            if current_key in current_data:
                stack.append((current_data[current_key], remaining_path))
            else:
                # Check if the current key exists in any nested dictionary
                for value in current_data.values():
                    if isinstance(value, dict):
                        stack.append((value, [current_key] + remaining_path))
                    elif isinstance(value, list):
                        for item in value:
                            if isinstance(item, dict):
                                stack.append((item, [current_key] + remaining_path))
        elif isinstance(current_data, list):
            for item in current_data:
                if isinstance(item, dict) and current_key in item:
                    value = item[current_key]
                    if not remaining_path:
                        return value
                    elif isinstance(remaining_path[0], int):
                        # Handle case where the next key is an integer (list index)
                        next_key = remaining_path[0]
                        remaining_path = remaining_path[1:]
                        if isinstance(value, list) and next_key < len(value):
                            stack.append((value, [next_key] + remaining_path))
                    else:
                        stack.append((value, remaining_path))
        else:
            return None

    return None


def get_matched_rule_constraint_from_osd(
    basic_capabilities: dict, search_key: str, rule: str
) -> list:
    """
    This function returns a list of matched key-value dictionaries
    based on the rule value.

    Example:
    The updated structure of basic capabilities and rule is below:
    capabilities = {
        "available_receivers": [{
            "rx_id": "Band_1",
            "min_frequency_hz": 350000000.0,
            "max_frequency_hz": 1050000000.0,
        }],
        "number_ska_dishes": 4
    }

    Rule from mid-validation-constant.json:
    "freq_min": [
        {
            "rule": "min_frequency_hz <= freq_min <= max_frequency_hz",
            "error": "Invalid input for freq_min"
        }
    ]

    min_frequency_hz and max_frequency_hz rule constraints
    are matched from
    capabilities, hence the output list becomes
    [{"min_frequency_hz": 350000000.0,
    "max_frequency_hz": 1050000000.0}]

    :param basic_capabilities: Capabilities from OSD
    :param search_key: Keys from the rule file
    :return: A list of matched capabilities based on the rule file keys
    """
    result = []
    stack = [basic_capabilities]

    while stack:
        current_dict = stack.pop()

        if isinstance(current_dict, dict):
            temp_value = {}
            for key, value in current_dict.items():
                if rule and key in rule:
                    temp_value.update({key: value})
                if isinstance(value, dict):
                    stack.append(value)
                elif isinstance(value, list):
                    for item in value:
                        if isinstance(item, dict):
                            stack.append(item)
                if key == search_key or value == search_key:
                    result.append(current_dict)
            if temp_value:
                result.append(temp_value)

    return result


def apply_validation_rule(
<<<<<<< HEAD
    key: str,
    value: list[dict[str, Union[str, dict]]],
=======
    key_to_validate: str,
    validation_data: list[dict[str, Union[str, dict]]],
>>>>>>> f2b7f14f
    command_input_json_config: dict,
    parent_path_list: list,
    capabilities: dict,
) -> str:
    """
    Evaluate validation rules using simpleeval and
    return an error message if the input is invalid.

<<<<<<< HEAD
    :param key: str, the user input key for search.
    :param value: list[dict[str, Union[str, dict]]],
    a list of dictionaries containing the rule and error.
    :param command_input_json_config: dict,
    the command input JSON from the operator.
    :param parent_key: str, the parent key to
    identify the correct child key.
=======
    :param key_to_validate: str, the user input data for validation.
    :param validation_data: list[dict[str, Union[str, dict]]],
    a list of dictionaries containing the rule and error.
    :param command_input_json_config: dict,
    the command input JSON from the operator.
    :param parent_path_list: list, representing the current parent path
    to identify the correct child key.
>>>>>>> f2b7f14f
    :param capabilities: dict, the capabilities dictionary.
    :return: str, the error message after applying the rule.
    """
    res_value = get_value_based_on_provided_path(
<<<<<<< HEAD
        command_input_json_config, [parent_key, key]
    )
    if res_value:
        add_semantic_variables({key: res_value})
        error_msgs = []

        for rule_data in value:
=======
        command_input_json_config, parent_path_list
    )
    if res_value or isinstance(res_value, list | dict | tuple | set):
        add_semantic_variables({key_to_validate: res_value})
        error_msgs = []

        for rule_data in validation_data:
>>>>>>> f2b7f14f
            try:
                osd_base_constraint = get_matched_rule_constraint_from_osd(
                    basic_capabilities=capabilities,
                    search_key=None,
                    rule=rule_data["rule"],
                )
                eval_result = evaluate_rule(
<<<<<<< HEAD
                    key,
=======
                    key_to_validate,
>>>>>>> f2b7f14f
                    res_value,
                    rule_data,
                    osd_base_constraint,
                )
                if eval_result and True not in eval_result:
                    error_msg = format_error_message(rule_data, osd_base_constraint)
                    error_msgs.append(error_msg)
            except KeyError as key_error:
                logging.error(key_error)
                raise SchemanticValdidationKeyError(  # pylint: disable=W0707
                    message="Invalid rule and error key passed"
                )

        return "\n".join(error_msgs)

    return ""


<<<<<<< HEAD
def evaluate_rule(
    key: str,
=======
def update_names_with_dependencies(rule_data: dict, names: dict) -> dict:
    """
    Update the 'names' dictionary with dependency values from rule_data.

    :param key:rule_data (dict): A dictionary containing rule data,
     including a "dependency_key" key.
    :param key:names (dict): A dictionary to be updated with dependency values.

    :return: dict: The updated 'names' dictionary with dependency values.
    """
    if "dependency_key" in rule_data:
        dependency_values = get_semantic_variables()
        for dependency_value in rule_data["dependency_key"]:
            names.update(
                {
                    dependency_value: dependency_values[dependency_value],
                }
            )
    return names


def evaluate_rule(
    key_to_validate: str,
>>>>>>> f2b7f14f
    res_value: Union[str, list],
    rule_data: dict[str, Union[str, dict]],
    osd_base_constraint: list[dict],
) -> bool:
    """
    Evaluate a single validation rule using simpleeval.

<<<<<<< HEAD
    :param key: str, the user input key for search.
=======
    :param key_to_validate: str, the user input key for search.
>>>>>>> f2b7f14f
    :param res_value: Union[str, list], the value of the key.
    :param rule_data: dict[str, Union[str, dict]], the rule and error data.
    :param osd_base_constraint: list[dict], the list of dictionaries
    containing the rule keys.
    :param eval_functions: dict, the dictionary of functions for simpleeval.
    :return: bool, True if the rule is satisfied, False otherwise.
    """
    names = {}
    eval_new_data = []
    simple_eval = EvalWithCompoundTypes()
    simple_eval.functions["len"] = len
<<<<<<< HEAD
=======
    simple_eval.functions["re"] = re
>>>>>>> f2b7f14f

    if len(osd_base_constraint) > 1:
        # if found multiple constraints values from OSD
        for i in osd_base_constraint:
<<<<<<< HEAD
            names = {key: res_value}
            names = {**names, **i}
            simple_eval.names = names
            eval_data = simple_eval.eval(rule_data["rule"])
=======
            names = {key_to_validate: res_value}
            names = {**names, **i}
            names = update_names_with_dependencies(rule_data, names)

            simple_eval.names = names
            eval_data = simple_eval.eval(rule_data["rule"])

>>>>>>> f2b7f14f
            if not eval_data:
                eval_new_data.append(False)
            else:
                eval_new_data.append(True)
    else:
        if osd_base_constraint:
            osd_base_constraint_value = osd_base_constraint[0]
        else:
            osd_base_constraint_value = {}

<<<<<<< HEAD
        if "dependency_key" in rule_data:
            dependency_values = get_semantic_variables()
            names = {
                key: res_value,
                rule_data["dependency_key"]: dependency_values[
                    rule_data["dependency_key"]
                ],
            }
        else:
            names = {key: res_value}
            names = {**names, **osd_base_constraint_value}
=======
        names = {key_to_validate: res_value}
        names = {**names, **osd_base_constraint_value}
        names = update_names_with_dependencies(rule_data, names)
>>>>>>> f2b7f14f

        simple_eval.names = names
        eval_data = simple_eval.eval(rule_data["rule"])
        eval_new_data = (
            [not bool(eval_data)] if isinstance(eval_data, set) else [bool(eval_data)]
        )
    return eval_new_data


def format_error_message(
    rule_data: dict[str, Union[str, dict]], rule_key_dict: list[dict]
) -> str:
    """
    Format the error message for a failed validation rule.

    :param rule_data: dict[str, Union[str, dict]], the rule and error data.
    :param rule_key_dict: list[dict], the list of dictionaries containing the rule keys.
    :return: str, the formatted error message.
    """
    if rule_key_dict:
        rule_key_dict_new = rule_key_dict[0]
        return rule_data["error"].format(**rule_key_dict_new)
    return rule_data["error"]


def validate_json(
    semantic_validate_constant_json: dict,
    command_input_json_config: dict,
<<<<<<< HEAD
    parent_key: str,
    capabilities: dict,
=======
    parent_path_list: list = None,
    capabilities: dict = None,
>>>>>>> f2b7f14f
) -> list:
    """
    This function is written to match keys from the user input command
    and validation constant rules present in mid, low, and SBD validation constant JSON.
    e.g., consider one of the assign resource command dish rules from the constant JSON.
    Here, we are mapping the rule dish of receptor_ids to the user assign resource
    command input payload.

    :param semantic_validate_constant_json: JSON containing all the parameters
     along with its business semantic validation rules and error messages.
    :param command_input_json_config: Dictionary containing details of the command input
     which needs validation.
    This is the same as for ska_telmodel.schema.validate.
    :param parent_path_list: List representing the current parent path.
    :param capabilities: Defined key-value structure pair from the OSD API.
    :return: error_msg_list: List containing all combined errors arising due
     to semantic validation.
    """
<<<<<<< HEAD
    # initially declared empty values for error messages list, last parent dict
    # and parent key
=======
>>>>>>> f2b7f14f
    error_msg_list = []
    for key, value in semantic_validate_constant_json.items():
        current_path = parent_path_list + [key]

        if isinstance(value, list):
            rule_result = apply_validation_rule(
                key_to_validate=key,
                validation_data=value,
                command_input_json_config=command_input_json_config,
                parent_path_list=current_path,
                capabilities=capabilities,
            )
            if rule_result:
                error_msg_list.append(rule_result)
        elif isinstance(value, dict):
            # added extra key as rule parent to perform rule validation
            # on child
            # e.g semantic rule suggest calculate beams length but beams
            # is having array of element, in this case parent_rule_key
            # key helps to apply rule on child]
            if "parent_key_rule" in value:
                rule_key = list(value.keys())[1]
                rule_result = apply_validation_rule(
                    key_to_validate=rule_key,
                    validation_data=value["parent_key_rule"],
                    command_input_json_config=command_input_json_config,
                    parent_path_list=current_path + [rule_key],
                    capabilities=capabilities,
                )
                if rule_result:
                    error_msg_list.append(rule_result)
<<<<<<< HEAD
            parent_key = key
=======
>>>>>>> f2b7f14f
            error_msg_list.extend(
                validate_json(
                    value,
                    command_input_json_config,
<<<<<<< HEAD
                    parent_key,
=======
                    current_path,
>>>>>>> f2b7f14f
                    capabilities,
                )
            )
    return error_msg_list


def validate_target_is_visible(
    ra_str: str,
    dec_str: str,
    telescope: str,
    target_env: str,
    tm_data,
    observing_time: datetime = datetime.utcnow(),
) -> str:
    """
    Check the target specific by ra,dec is visible
    during observing_time at telescope site

    :param ra_str: string containing value of ra
    :param dec_str: string containing value of dec
    :param telescope: string containing name of the telescope
    :param observing_time: string containing value of observing_time
    :param target_env: string containing the environment value(mid/low)
            for the target
    :param tm_data: telemodel tm dataobject using which
            we can load semantic validate json.
    """
    observing_time = observing_time.strftime("%Y-%m-%dT%H:%M:%S")
    utcoffset = +2 * u.hour if target_env == "target_mid" else +8 * u.hour
    observing_time = (Time(observing_time) - utcoffset).strftime("%Y-%m-%dT%H:%M:%S")
    validator_json_schema = tm_data[MID_VALIDATION_CONSTANT_JSON_FILE_PATH].get_dict()
    dish_elevation_limit = validator_json_schema["AA0.5"]["dish_elevation_limit"]["min"]

    ra_dec = [
        ra_degs_from_str_formats(ra_str)[0],
        dec_degs_str_formats(dec_str)[0],
    ]
    temp_list = ra_dec_to_az_el(
        telesc=telescope,
        ra=ra_dec[0],
        dec=ra_dec[1],
        obs_time=observing_time,
        el_limit=dish_elevation_limit,
        if_set=True,
        time_format="isot",
        tm_data=tm_data,
    )

    if len(temp_list) >= 3 and temp_list[2]:
        return True
    else:
        error_message = (
            f"Telescope: {telescope} target observing during {observing_time} "
            "is not visible"
        )
        logging.error(error_message)
        raise SchematicValidationError(error_message)


_semantic_validate_data = {}


def add_semantic_variables(semantic_object: Any):
    _semantic_validate_data.update(semantic_object)


def get_semantic_variables():
    return _semantic_validate_data


def clear_semantic_variable_data():
    _semantic_validate_data.clear()<|MERGE_RESOLUTION|>--- conflicted
+++ resolved
@@ -161,13 +161,8 @@
 
 
 def apply_validation_rule(
-<<<<<<< HEAD
-    key: str,
-    value: list[dict[str, Union[str, dict]]],
-=======
     key_to_validate: str,
     validation_data: list[dict[str, Union[str, dict]]],
->>>>>>> f2b7f14f
     command_input_json_config: dict,
     parent_path_list: list,
     capabilities: dict,
@@ -176,15 +171,6 @@
     Evaluate validation rules using simpleeval and
     return an error message if the input is invalid.
 
-<<<<<<< HEAD
-    :param key: str, the user input key for search.
-    :param value: list[dict[str, Union[str, dict]]],
-    a list of dictionaries containing the rule and error.
-    :param command_input_json_config: dict,
-    the command input JSON from the operator.
-    :param parent_key: str, the parent key to
-    identify the correct child key.
-=======
     :param key_to_validate: str, the user input data for validation.
     :param validation_data: list[dict[str, Union[str, dict]]],
     a list of dictionaries containing the rule and error.
@@ -192,20 +178,10 @@
     the command input JSON from the operator.
     :param parent_path_list: list, representing the current parent path
     to identify the correct child key.
->>>>>>> f2b7f14f
     :param capabilities: dict, the capabilities dictionary.
     :return: str, the error message after applying the rule.
     """
     res_value = get_value_based_on_provided_path(
-<<<<<<< HEAD
-        command_input_json_config, [parent_key, key]
-    )
-    if res_value:
-        add_semantic_variables({key: res_value})
-        error_msgs = []
-
-        for rule_data in value:
-=======
         command_input_json_config, parent_path_list
     )
     if res_value or isinstance(res_value, list | dict | tuple | set):
@@ -213,7 +189,6 @@
         error_msgs = []
 
         for rule_data in validation_data:
->>>>>>> f2b7f14f
             try:
                 osd_base_constraint = get_matched_rule_constraint_from_osd(
                     basic_capabilities=capabilities,
@@ -221,11 +196,7 @@
                     rule=rule_data["rule"],
                 )
                 eval_result = evaluate_rule(
-<<<<<<< HEAD
-                    key,
-=======
                     key_to_validate,
->>>>>>> f2b7f14f
                     res_value,
                     rule_data,
                     osd_base_constraint,
@@ -244,10 +215,6 @@
     return ""
 
 
-<<<<<<< HEAD
-def evaluate_rule(
-    key: str,
-=======
 def update_names_with_dependencies(rule_data: dict, names: dict) -> dict:
     """
     Update the 'names' dictionary with dependency values from rule_data.
@@ -271,7 +238,6 @@
 
 def evaluate_rule(
     key_to_validate: str,
->>>>>>> f2b7f14f
     res_value: Union[str, list],
     rule_data: dict[str, Union[str, dict]],
     osd_base_constraint: list[dict],
@@ -279,11 +245,7 @@
     """
     Evaluate a single validation rule using simpleeval.
 
-<<<<<<< HEAD
-    :param key: str, the user input key for search.
-=======
     :param key_to_validate: str, the user input key for search.
->>>>>>> f2b7f14f
     :param res_value: Union[str, list], the value of the key.
     :param rule_data: dict[str, Union[str, dict]], the rule and error data.
     :param osd_base_constraint: list[dict], the list of dictionaries
@@ -295,20 +257,11 @@
     eval_new_data = []
     simple_eval = EvalWithCompoundTypes()
     simple_eval.functions["len"] = len
-<<<<<<< HEAD
-=======
     simple_eval.functions["re"] = re
->>>>>>> f2b7f14f
 
     if len(osd_base_constraint) > 1:
         # if found multiple constraints values from OSD
         for i in osd_base_constraint:
-<<<<<<< HEAD
-            names = {key: res_value}
-            names = {**names, **i}
-            simple_eval.names = names
-            eval_data = simple_eval.eval(rule_data["rule"])
-=======
             names = {key_to_validate: res_value}
             names = {**names, **i}
             names = update_names_with_dependencies(rule_data, names)
@@ -316,7 +269,6 @@
             simple_eval.names = names
             eval_data = simple_eval.eval(rule_data["rule"])
 
->>>>>>> f2b7f14f
             if not eval_data:
                 eval_new_data.append(False)
             else:
@@ -327,23 +279,9 @@
         else:
             osd_base_constraint_value = {}
 
-<<<<<<< HEAD
-        if "dependency_key" in rule_data:
-            dependency_values = get_semantic_variables()
-            names = {
-                key: res_value,
-                rule_data["dependency_key"]: dependency_values[
-                    rule_data["dependency_key"]
-                ],
-            }
-        else:
-            names = {key: res_value}
-            names = {**names, **osd_base_constraint_value}
-=======
         names = {key_to_validate: res_value}
         names = {**names, **osd_base_constraint_value}
         names = update_names_with_dependencies(rule_data, names)
->>>>>>> f2b7f14f
 
         simple_eval.names = names
         eval_data = simple_eval.eval(rule_data["rule"])
@@ -372,13 +310,8 @@
 def validate_json(
     semantic_validate_constant_json: dict,
     command_input_json_config: dict,
-<<<<<<< HEAD
-    parent_key: str,
-    capabilities: dict,
-=======
     parent_path_list: list = None,
     capabilities: dict = None,
->>>>>>> f2b7f14f
 ) -> list:
     """
     This function is written to match keys from the user input command
@@ -397,11 +330,6 @@
     :return: error_msg_list: List containing all combined errors arising due
      to semantic validation.
     """
-<<<<<<< HEAD
-    # initially declared empty values for error messages list, last parent dict
-    # and parent key
-=======
->>>>>>> f2b7f14f
     error_msg_list = []
     for key, value in semantic_validate_constant_json.items():
         current_path = parent_path_list + [key]
@@ -421,7 +349,7 @@
             # on child
             # e.g semantic rule suggest calculate beams length but beams
             # is having array of element, in this case parent_rule_key
-            # key helps to apply rule on child]
+            # key helps to apply rule on child
             if "parent_key_rule" in value:
                 rule_key = list(value.keys())[1]
                 rule_result = apply_validation_rule(
@@ -433,19 +361,11 @@
                 )
                 if rule_result:
                     error_msg_list.append(rule_result)
-<<<<<<< HEAD
-            parent_key = key
-=======
->>>>>>> f2b7f14f
             error_msg_list.extend(
                 validate_json(
                     value,
                     command_input_json_config,
-<<<<<<< HEAD
-                    parent_key,
-=======
                     current_path,
->>>>>>> f2b7f14f
                     capabilities,
                 )
             )
