import json
import logging
import os
from encodings.punycode import T
from http import HTTPStatus
from pathlib import Path
from typing import Any, Dict, List

from fastapi import status

from ska_ost_osd.common.constant import (
    API_RESPONSE_RESULT_STATUS_FAILED,
    API_RESPONSE_RESULT_STATUS_SUCCESS,
)
from ska_ost_osd.common.models import ApiResponse

logging.basicConfig(level=logging.INFO)


def update_file(filename: Path, json_data: Dict) -> None:
    """Write a dictionary to a JSON file.

    :param filename: The path to the file to be written/updated
    :param json_data: The dictionary to be written to the file
    :returns: None
    :raises: TypeError if json_data is not serializable
    """
    with open(filename, "w", encoding="utf-8") as file:
        json.dump(json_data, file, indent=4)


def read_json(json_file_location: str) -> dict[dict[str, Any]]:
    """This function returns json file object from local file system.

    :param json_file_location: json file.
    :returns: file content as json object
    """

    cwd = Path(__file__).resolve().parent.parent.parent.parent
    path = os.path.join(cwd, json_file_location)
    with open(path) as user_file:  # pylint: disable=W1514
        file_contents = json.load(user_file, parse_float=float)

    return file_contents


def convert_to_response_object(
    response: List[T] | Dict[str, T] | str, result_code: HTTPStatus
) -> ApiResponse:
    """Takes response as argument and returns ApiResponse object :param:
    response: response.

    Returns formatted response object
    """
<<<<<<< HEAD
    result_data = [response] if isinstance(response, (int, dict)) else response
    result_status = (
        API_RESPONSE_RESULT_STATUS_SUCCESS
        if result_code == HTTPStatus.OK
        else API_RESPONSE_RESULT_STATUS_FAILED
    )

    if isinstance(response, str) and result_code != HTTPStatus.OK:
        result_data = response
=======
    result_data = [response] if isinstance(response, (int, dict, list)) else response
    result_status = API_RESPONSE_RESULT_STATUS_SUCCESS

    if result_code != HTTPStatus.OK:
        result_status = API_RESPONSE_RESULT_STATUS_FAILED
>>>>>>> d9e484d3

    return ApiResponse(
        result_data=result_data,
        result_code=result_code,
        result_status=result_status,
    )


def get_responses(response_model) -> Dict[str, Any]:
    """Takes response_model as argument and returns responses dict :param:
    response_model: entity_object.

    Returns formatted response dictionary
    """

    return {
        status.HTTP_200_OK: {
            "description": "Successful Response",
            "model": response_model,
        }
<<<<<<< HEAD
    }

    return responses


def remove_none_params(params: Dict[str, Any]) -> Dict[str, Any]:
    """Takes params dict containing None values.

    Returns filtered params excluding None values
    """
    return {k: v for k, v in params.items() if v is not None}
=======
    }
>>>>>>> d9e484d3
<|MERGE_RESOLUTION|>--- conflicted
+++ resolved
@@ -52,23 +52,12 @@
 
     Returns formatted response object
     """
-<<<<<<< HEAD
     result_data = [response] if isinstance(response, (int, dict)) else response
     result_status = (
         API_RESPONSE_RESULT_STATUS_SUCCESS
         if result_code == HTTPStatus.OK
         else API_RESPONSE_RESULT_STATUS_FAILED
     )
-
-    if isinstance(response, str) and result_code != HTTPStatus.OK:
-        result_data = response
-=======
-    result_data = [response] if isinstance(response, (int, dict, list)) else response
-    result_status = API_RESPONSE_RESULT_STATUS_SUCCESS
-
-    if result_code != HTTPStatus.OK:
-        result_status = API_RESPONSE_RESULT_STATUS_FAILED
->>>>>>> d9e484d3
 
     return ApiResponse(
         result_data=result_data,
@@ -89,10 +78,7 @@
             "description": "Successful Response",
             "model": response_model,
         }
-<<<<<<< HEAD
     }
-
-    return responses
 
 
 def remove_none_params(params: Dict[str, Any]) -> Dict[str, Any]:
@@ -100,7 +86,4 @@
 
     Returns filtered params excluding None values
     """
-    return {k: v for k, v in params.items() if v is not None}
-=======
-    }
->>>>>>> d9e484d3
+    return {k: v for k, v in params.items() if v is not None}