--- conflicted
+++ resolved
@@ -9,15 +9,10 @@
 from fastapi.middleware.cors import CORSMiddleware
 from ska_ser_logging import configure_logging
 
-<<<<<<< HEAD
-from ska_ost_osd.common.error_handling import (
+from ska_ost_osd.osd.common.error_handling import (
     file_not_found_error_handler,
     internal_server_error_handler,
     response_validation_error_handler,
-=======
-from ska_ost_osd.osd.common.error_handling import (
-    development_exception_handler,
->>>>>>> cf064ca4
     schematic_validation_error_handler,
 )
 from ska_ost_osd.osd.routers.api import osd_router
