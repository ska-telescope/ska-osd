"""
Functions which the HTTP requests to individual resources are mapped to.

See the operationId fields of the Open API spec for the specific mappings.
"""
import json
from functools import wraps
from http import HTTPStatus
from os import environ
from pathlib import Path
from typing import Dict

from pydantic import ValidationError
from ska_telmodel.data import TMData

from ska_ost_osd.osd.constant import (
<<<<<<< HEAD
    ARRAY_ASSEMBLY_PATTERN,
    CYCLE_TO_VERSION_MAPPING,
    LOW_CAPABILITIES_JSON_PATH,
    MID_CAPABILITIES_JSON_PATH,
    OBSERVATORY_POLICIES_JSON_PATH,
    PUSH_TO_GITLAB_FLAG,
    RELEASE_VERSION_MAPPING,
    osd_file_mapping,
)
from ska_ost_osd.osd.gitlab_helper import push_to_gitlab
from ska_ost_osd.osd.helper import read_json
from ska_ost_osd.osd.osd import get_osd_using_tmdata
from ska_ost_osd.osd.osd_schema_validator import OSDModelError
=======
    MID_CAPABILITIES_JSON_PATH,
    OBSERVATORY_POLICIES_JSON_PATH,
)
from ska_ost_osd.osd.osd import get_osd_using_tmdata, update_file_storage
from ska_ost_osd.osd.osd_schema_validator import CapabilityError, OSDModelError
from ska_ost_osd.osd.osd_update_schema import (
    UpdateRequestModel,
    ValidationOnCapabilities,
)
>>>>>>> e4bef771
from ska_ost_osd.osd.osd_validation_messages import (
    ARRAY_ASSEMBLY_DOESNOT_BELONGS_TO_CYCLE_ERROR_MESSAGE,
)
<<<<<<< HEAD
from ska_ost_osd.osd.version_manager import manage_version_release
from ska_ost_osd.rest.api.utils import read_file, update_file
=======
from ska_ost_osd.rest.api.utils import read_file
>>>>>>> e4bef771
from ska_ost_osd.telvalidation import SchematicValidationError, semantic_validate
from ska_ost_osd.telvalidation.constant import (
    CAR_TELMODEL_SOURCE,
    SEMANTIC_VALIDATION_VALUE,
)
from ska_ost_osd.telvalidation.semantic_validator import VALIDATION_STRICTNESS

PUSH_TO_GITLAB = environ.get("PUSH_TO_GITLAB", "0")


def error_handler(api_fn: callable) -> str:
    """
    A decorator function to catch general errors and wrap in the correct HTTP response

    :param api_fn: A function which accepts an entity identifier and returns
        an HTTP response

    :return str: A string containing the error message and HTTP status code.
    """

    @wraps(api_fn)
    def wrapper(*args, **kwargs):
        try:
            api_response = api_fn(*args, **kwargs)
            if isinstance(api_response, str):
                return validation_response(
                    status=-1,
                    detail=api_response,
                    http_status=HTTPStatus.BAD_REQUEST,
                    title=HTTPStatus.BAD_REQUEST.phrase,
                )
            return api_response
        except SchematicValidationError as err:
            return validation_response(
                status=0,
                detail=err.args[0].split("\n"),
                title="Semantic Validation Error",
                http_status=HTTPStatus.OK,
            )

        except ValueError as err:
            return validation_response(
                status=-1,
                detail=err.args[0],
                title="Value Error",
                http_status=HTTPStatus.BAD_REQUEST,
            )
        except CapabilityError as err:
            return validation_response(
                status=-1,
                detail=err.args[0],
                title="Value Error",
                http_status=HTTPStatus.BAD_REQUEST,
            )
        except RuntimeError as err:
            return validation_response(
                status=-1,
                detail=str(err),
                http_status=HTTPStatus.UNPROCESSABLE_ENTITY,
                title=HTTPStatus.UNPROCESSABLE_ENTITY.phrase,
            )

        except Exception as err:  # pylint: disable=W0718
            return validation_response(
                status=-1,
                detail=str(err),
                http_status=HTTPStatus.INTERNAL_SERVER_ERROR,
                title=HTTPStatus.INTERNAL_SERVER_ERROR.phrase,
            )

    return wrapper


@error_handler
def get_osd(**kwargs) -> dict:
    """This function takes query parameters and OSD data source objects
      to generate a response containing matching OSD data.

    :param query_params (QueryParams): The query parameters.
    :param tm_data_sources (list): A list of OSD data source objects.

    :returns dict: A dictionary with OSD data satisfying the query.
    """
    try:
        cycle_id = kwargs.get("cycle_id")
        osd_version = kwargs.get("osd_version")
        source = kwargs.get("source")
        gitlab_branch = kwargs.get("gitlab_branch")
        capabilities = kwargs.get("capabilities")
        array_assembly = kwargs.get("array_assembly")
        osd_data = get_osd_using_tmdata(
            cycle_id, osd_version, source, gitlab_branch, capabilities, array_assembly
        )
    except (OSDModelError, ValueError) as error:
        raise error
    return osd_data


def validation_response(
    detail: str,
    status: int = 0,
    title: str = HTTPStatus.INTERNAL_SERVER_ERROR.phrase,
    http_status: HTTPStatus = HTTPStatus.INTERNAL_SERVER_ERROR,
) -> dict:
    """
    Creates an error response in the case that our validation has failed.

    :param detail: The error message if validation fails
    :param http_status: The HTTP status code to return
    :return: HTTP response server error
    """
    response_body = {"status": status, "detail": detail, "title": title}

    return response_body, http_status


def get_tmdata_sources(source):
    return [source] if source else CAR_TELMODEL_SOURCE  # check source


@error_handler
def update_osd_data(body: Dict, **kwargs) -> Dict:
    """
    This function updates the input JSON against the schema

    Args:
        body (Dict): A dictionary containing key-value pairs of
        parameters required for validation.
        **kwargs: Additional keyword arguments
        including cycle_id and array_assembly

    Returns:
        Dict: A dictionary with OSD data satisfying the query.

    Raises:
        OSDModelError: If validation fails
        ValueError: If data validation or business logic checks fail
    """
    try:
<<<<<<< HEAD
        cycle_id = kwargs.get("cycle_id")
        capabilities = kwargs.get("capabilities")
        array_assembly = kwargs.get("array_assembly")

        if not isinstance(cycle_id, int):
            raise ValueError("Cycle ID must be an integer")

        if capabilities is None:
            raise ValueError("Capabilities must be provided")
        versions_dict = read_json(
            "tmdata/" + osd_file_mapping["cycle_to_version_mapping"]
        )
        cycle_ids = [int(key.split("_")[-1]) for key in versions_dict]
        cycle_id_exists = [cycle_id if cycle_id in cycle_ids else None][0]
        string_ids = ",".join([str(i) for i in cycle_ids])

        if cycle_id is not None and cycle_id_exists is None:
            raise ValueError(
                CYCLE_ID_ERROR_MESSAGE.format(cycle_id, string_ids),
            )

        capabilities_path = (
            MID_CAPABILITIES_JSON_PATH
            if capabilities.lower() == "mid"
            else LOW_CAPABILITIES_JSON_PATH
        )

        if array_assembly:
            if not re.match(ARRAY_ASSEMBLY_PATTERN, array_assembly):
                raise ValueError(
                    "Array assembly must be in the format of AA[0-9].[0-9]"
=======
        # Read observatory policies once at the beginning
        osd_data = read_file(OBSERVATORY_POLICIES_JSON_PATH)

        # Prepare input parameters with direct dictionary access
        input_parameters = {
            "cycle_id": kwargs["cycle_id"],
            "array_assembly": kwargs["array_assembly"],
            "capabilities": kwargs["capabilities"],
        }

        # Validate data using Pydantic model
        validated_data = UpdateRequestModel(**input_parameters)

        # Early validation checks
        if (
            validated_data.cycle_id == osd_data["cycle_number"]
            and validated_data.array_assembly
            != osd_data["telescope_capabilities"]["Mid"]
        ):
            raise CapabilityError(
                ARRAY_ASSEMBLY_DOESNOT_BELONGS_TO_CYCLE_ERROR_MESSAGE.format(
                    validated_data.array_assembly, validated_data.cycle_id
>>>>>>> e4bef771
                )
            )

        # Combine capability validation with existing data update
        validated_capabilities = ValidationOnCapabilities(**body)
        existing_data = read_file(MID_CAPABILITIES_JSON_PATH)
        return update_file_storage(
            validated_capabilities, body["observatory_policy"], existing_data
        )

    except KeyError as ke:
        raise ValueError(f"Missing required parameter: {ke}") from ke
    except (OSDModelError, ValueError) as error:
        raise error
    except CapabilityError as ce:
        raise ValueError(f"Capability error: {ce}") from ce
    except ValidationError as ve:
        raise ValueError(f"Validation error: {ve}") from ve


@error_handler
def release_osd_data(**kwargs):
    """Release OSD data with automatic version increment based on cycle ID.

    Args:
        **kwargs: Keyword arguments including:
            - cycle_id: Required. The cycle ID for version mapping
            - release_type: Optional.
            Type of release ('major' or 'minor', defaults to patch)

    Returns:
        dict: Response containing the new version information
    """
    cycle_id = kwargs.get("cycle_id")
    if not cycle_id:
        raise ValueError("cycle_id is required")
    cycle_id = "cycle_" + str(cycle_id)
    release_type = kwargs.get("release_type")
    # TODO we will decide in future if major or minor release support going
    # to provide or not based on decision will remove belode code.
    # right now provided support for default as patch
    if release_type and release_type not in ["major", "minor"]:
        raise ValueError("release_type must be either 'major' or 'minor' if provided")
    if PUSH_TO_GITLAB == PUSH_TO_GITLAB_FLAG:
        # Use version manager to handle version release
        new_version, cycle_id = manage_version_release(cycle_id, release_type)

        files_to_add_small = [
            (Path(MID_CAPABILITIES_JSON_PATH), osd_file_mapping["mid"]),
            (Path(CYCLE_TO_VERSION_MAPPING), "version_mapping/latest_release.txt"),
            (
                Path(RELEASE_VERSION_MAPPING),
                osd_file_mapping["cycle_to_version_mapping"],
            ),
        ]

        push_to_gitlab(files_to_add=files_to_add_small, commit_msg="updated tmdata")

        return {
            "status": "success",
            "message": f"Released new version {new_version}",
            "version": str(new_version),
            "cycle_id": cycle_id,
        }

    else:
        return {
            "status": "success",
            "message": "Push to gitlab is disabled",
            "version": "0.0.0",
            "cycle_id": cycle_id,
        }


@error_handler
def semantically_validate_json(body: dict):
    """
    This function validates the input JSON semantically

    :param body:
    A dictionary containing key-value pairs of parameters required for semantic
     validation.
             -observing_command_input: (required) Input JSON to be validated
             -interface: Interface version of the input JSON
             -raise_semantic: (Optional Default True) Raise semantic errors or not
             -sources: (Optional) TMData source URL (gitlab/car) for Semantic Validation
             -osd_data: (Optional) OSD data to be used for semantic validation

    :returns: Flask.Response: A Flask response object that contains the validation
               results. If the validation is successful, the response will indicate
               a success status.
              If the validation fails, the response will include details about the
              semantic errors found. The HTTP status code of the
              response will reflect the outcome of the validation
              (e.g., 200 for success, 400 for bad request if semantic errors
              are detected).

    :raises: SemanticValidationError: If the input JSON is not
             semantically valid semantic and raise semantic is true
    """

    error_details = []

    sources = body.get("sources")
    if sources and not isinstance(sources, str):
        error_details.append("sources must be a string")
    else:
        sources = get_tmdata_sources(sources)

    try:
        tm_data = TMData(sources, update=True)
        semantic_validate(
            observing_command_input=body.get("observing_command_input"),
            tm_data=tm_data,
            raise_semantic=body.get("raise_semantic"),
            interface=body.get("interface"),
            osd_data=body.get("osd_data"),
        )
    except (RuntimeError, ValidationError) as err:
        error_details.extend(handle_validation_error(err))

    if error_details:
        raise ValueError(error_details)

    if int(VALIDATION_STRICTNESS) < int(SEMANTIC_VALIDATION_VALUE):
        return validation_response(
            status=0,
            detail="Semantic Validation is currently disable",
            title="Semantic validation",
            http_status=HTTPStatus.OK,
        )
    else:
        return validation_response(
            status=0,
            detail="JSON is semantically valid",
            title="Semantic validation",
            http_status=HTTPStatus.OK,
        )


def get_cycle_list() -> Dict:
    """Get list of cycles from cycle_gitlab_release_version_mapping.json.

    Returns:
        Dict: Dictionary containing list of cycle numbers
    """
    try:
        json_file = "tmdata/version_mapping/cycle_gitlab_release_version_mapping.json"
        with open(json_file, encoding="utf-8") as f:
            data = json.load(f)
        cycle_numbers = []
        for key in data.keys():
            # Extract number from cycle_X format
            if key.startswith("cycle_"):
                try:
                    cycle_num = int(key.split("_")[1])
                    cycle_numbers.append(cycle_num)
                except (IndexError, ValueError):
                    continue

        return {"cycles": sorted(cycle_numbers)}
    except Exception as e:  # pylint: disable=W0718
        return {"error": str(e)}


def handle_validation_error(err: object) -> list:
    """
    This function handles validation errors and returns a list of error details.
    :param err: error raised from exception
    :returns: List of errors
    """
    if isinstance(err, RuntimeError):
        return [err.args[0]]
    elif isinstance(err, ValidationError):
        return [error["msg"] for error in err.errors()]<|MERGE_RESOLUTION|>--- conflicted
+++ resolved
@@ -14,44 +14,29 @@
 from ska_telmodel.data import TMData
 
 from ska_ost_osd.osd.constant import (
-<<<<<<< HEAD
-    ARRAY_ASSEMBLY_PATTERN,
-    CYCLE_TO_VERSION_MAPPING,
-    LOW_CAPABILITIES_JSON_PATH,
     MID_CAPABILITIES_JSON_PATH,
     OBSERVATORY_POLICIES_JSON_PATH,
     PUSH_TO_GITLAB_FLAG,
+    CYCLE_TO_VERSION_MAPPING,
     RELEASE_VERSION_MAPPING,
-    osd_file_mapping,
+    osd_file_mapping
 )
 from ska_ost_osd.osd.gitlab_helper import push_to_gitlab
-from ska_ost_osd.osd.helper import read_json
-from ska_ost_osd.osd.osd import get_osd_using_tmdata
-from ska_ost_osd.osd.osd_schema_validator import OSDModelError
-=======
-    MID_CAPABILITIES_JSON_PATH,
-    OBSERVATORY_POLICIES_JSON_PATH,
-)
 from ska_ost_osd.osd.osd import get_osd_using_tmdata, update_file_storage
 from ska_ost_osd.osd.osd_schema_validator import CapabilityError, OSDModelError
 from ska_ost_osd.osd.osd_update_schema import (
     UpdateRequestModel,
     ValidationOnCapabilities,
 )
->>>>>>> e4bef771
+from ska_ost_osd.osd.version_manager import manage_version_release
 from ska_ost_osd.osd.osd_validation_messages import (
     ARRAY_ASSEMBLY_DOESNOT_BELONGS_TO_CYCLE_ERROR_MESSAGE,
 )
-<<<<<<< HEAD
-from ska_ost_osd.osd.version_manager import manage_version_release
-from ska_ost_osd.rest.api.utils import read_file, update_file
-=======
 from ska_ost_osd.rest.api.utils import read_file
->>>>>>> e4bef771
 from ska_ost_osd.telvalidation import SchematicValidationError, semantic_validate
 from ska_ost_osd.telvalidation.constant import (
     CAR_TELMODEL_SOURCE,
-    SEMANTIC_VALIDATION_VALUE,
+    SEMANTIC_VALIDATION_VALUE
 )
 from ska_ost_osd.telvalidation.semantic_validator import VALIDATION_STRICTNESS
 
@@ -187,39 +172,6 @@
         ValueError: If data validation or business logic checks fail
     """
     try:
-<<<<<<< HEAD
-        cycle_id = kwargs.get("cycle_id")
-        capabilities = kwargs.get("capabilities")
-        array_assembly = kwargs.get("array_assembly")
-
-        if not isinstance(cycle_id, int):
-            raise ValueError("Cycle ID must be an integer")
-
-        if capabilities is None:
-            raise ValueError("Capabilities must be provided")
-        versions_dict = read_json(
-            "tmdata/" + osd_file_mapping["cycle_to_version_mapping"]
-        )
-        cycle_ids = [int(key.split("_")[-1]) for key in versions_dict]
-        cycle_id_exists = [cycle_id if cycle_id in cycle_ids else None][0]
-        string_ids = ",".join([str(i) for i in cycle_ids])
-
-        if cycle_id is not None and cycle_id_exists is None:
-            raise ValueError(
-                CYCLE_ID_ERROR_MESSAGE.format(cycle_id, string_ids),
-            )
-
-        capabilities_path = (
-            MID_CAPABILITIES_JSON_PATH
-            if capabilities.lower() == "mid"
-            else LOW_CAPABILITIES_JSON_PATH
-        )
-
-        if array_assembly:
-            if not re.match(ARRAY_ASSEMBLY_PATTERN, array_assembly):
-                raise ValueError(
-                    "Array assembly must be in the format of AA[0-9].[0-9]"
-=======
         # Read observatory policies once at the beginning
         osd_data = read_file(OBSERVATORY_POLICIES_JSON_PATH)
 
@@ -242,7 +194,6 @@
             raise CapabilityError(
                 ARRAY_ASSEMBLY_DOESNOT_BELONGS_TO_CYCLE_ERROR_MESSAGE.format(
                     validated_data.array_assembly, validated_data.cycle_id
->>>>>>> e4bef771
                 )
             )
 
