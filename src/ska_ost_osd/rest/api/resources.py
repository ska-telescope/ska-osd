--- conflicted
+++ resolved
@@ -35,14 +35,11 @@
     def wrapper(*args, **kwargs):
         try:
             return api_fn(*args, **kwargs)
-<<<<<<< HEAD
         except SchematicValidationError as err:
             return (
                 validation_response(err.args[0].split("\n"), HTTPStatus.BAD_REQUEST),
                 HTTPStatus.BAD_REQUEST,
             )
-=======
->>>>>>> eae4e1af
         except Exception as err:  # pylint: disable=W0718
             return validation_response(str(err)), HTTPStatus.INTERNAL_SERVER_ERROR
 
