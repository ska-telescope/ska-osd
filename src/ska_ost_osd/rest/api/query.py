from dataclasses import dataclass
from typing import Any, Dict, List, Optional, Set, Type

from ska_ost_osd.rest.api.api_validation_rule import (
    osd_get_api_rules,
    semantic_validation_rules,
)


@dataclass
class QueryParams:
    """
    QueryParams is an abstract class
    """


@dataclass
class OSDUserQuery(QueryParams):
    """
    Class to represent a user query.

    This class stores parameters for querying OSD data. It inherits
    from the QueryParams base class to validate and parse query
    string parameters.

    :param cycle_id (int): ID of the cycle.
    :param osd_version (str): Version of OSD.
    :param source (str): Source of the query.
    :param gitlab_branch (str): Branch in GitLab.
    :param capabilities (str): Capabilities information.
    :param array_assembly (str): Assembly of the array.
    """

    cycle_id: int = None
    osd_version: str = None
    source: str = None
    gitlab_branch: str = None
    capabilities: str = None
    array_assembly: str = None


<<<<<<< HEAD
@dataclass
class SemanticValidationBodyParams:
    """
    Class to represent SemanticValidationBody parameters.

    :param observing_command_input (Dict): Input for observing command.
    :param interface (Optional[str]): Interface information.
    :param raise_semantic (Optional[bool]): Flag to raise semantic errors.
    :param sources (Optional[List]): List of sources.
    :param osd_data (Optional[Dict]): OSD data information.
    """

    observing_command_input: Dict
    interface: Optional[str] = None
    raise_semantic: Optional[bool] = None
    sources: Optional[List] = None
    osd_data: Optional[Dict] = None


class JsonValidator:
    """
    Class to validate JSON input against validation rules.
    """

    def __init__(self):
        self.validation_rules = None
        self.input_fields = None
        self.raise_exception = None
        self.errors = {}
        self.missing_fields = set()

    def process_input(
        self,
        input_fields: Dict[str, Any],
        validation_rules,
        create_instance_func: Type[QueryParams],
        raise_exception: bool = False,
    ) -> QueryParams:
        """
        Process input fields and validate them against rules.

        :param input_fields (Dict[str, Any]): Input fields to validate.
        :param validation_rules: Validation rules.
        :param create_instance_func (Type[QueryParams]): Factory function to create an instance of QueryParams.
        :param raise_exception (bool): Flag to raise exception on validation error.
        :return: Instance of QueryParams.
        """

        self.validation_rules = validation_rules
        self.input_fields = input_fields
        self.validate_fields()
        self.raise_exception = raise_exception
        if self.missing_fields and not self.raise_exception:
            for field in self.missing_fields:
                self.input_fields[field] = None

        if self.errors and self.raise_exception:
            raise ValueError(self.errors)

        temp_obj = create_instance_func(**input_fields)
        return temp_obj, self.errors

    def validate_fields(self) -> None:
        """
        Validate input fields against rules.
        """
        self.validate_required_fields()
        self.validate_invalid_fields()
        self.validate_field_rules()
        self.validate_combinations()

    def validate_invalid_fields(self) -> None:
        """
        Validate invalid fields.
        """
        invalid_fields = set(self.input_fields) - self.validation_rules["valid_fields"]
        if invalid_fields:
            self.errors[
                "invalid_fields"
            ] = f"These fields are not allowed: {', '.join(invalid_fields)}"

    def validate_required_fields(self) -> None:
        """
        Validate required fields.
        """
        
        missing_fields = set(self.validation_rules["required_fields"]) - set(self.input_fields.keys())
        if missing_fields:
            self.errors[
                "missing_required_fields"
            ] = f"Missing required fields: {', '.join(missing_fields)}"
        self.missing_fields = missing_fields

    def validate_field_rules(self) -> None:
        """
        Validate field rules.
        """
        for field, rules in self.validation_rules["field_rules"].items():
            if field in self.input_fields:
                field_value = self.input_fields[field]
                for rule in rules:
                    error_msg = (
                        "value" + " " + str(field_value) + " for " + rule.error_msg
=======
class QueryParamsFactory:
    @staticmethod
    def from_dict(kwargs: dict) -> QueryParams:
        """Convert a dictionary to a QueryParams object.

        :param kwargs (dict): The dictionary to convert.

        :returns QueryParams: An instance of the QueryParams class populated
            with values from the dictionary.

        :raises TypeError: If kwargs is not a dictionary.
        """

        kwargs = {k: v for k, v in kwargs.items() if v is not None}
        query_err_msg_list = []

        def params_in_kwargs(allowed_fields: set) -> bool:
            """
            Currently the query functionality only supports a single
            type of QueryParam. This method checks that the allowed fields
            are present in the kwargs and that no other fields are also present,
            raising an error for the user if they are.
            """
            if allowed_fields in QUERY_FIELDS:
                return True
            else:
                raise ValueError(
                    "Different query types are not currently supported - for"
                    " example, cannot combine osd_version and gitlab_branch."
                )

        if params_in_kwargs("cycle_id") and params_in_kwargs("source"):
            if kwargs.get("source"):
                source = kwargs.get("source")

        if any(
            [
                params_in_kwargs("capabilities"),
                params_in_kwargs("osd_version"),
                params_in_kwargs("gitlab_branch"),
                params_in_kwargs("array_assembly"),
            ]
        ):
            osd_version = kwargs.get("osd_version", None)
            array_assembly = kwargs.get("array_assembly", None)
            cycle_id = kwargs.get("cycle_id", None)

            if (
                params_in_kwargs("source")
                and params_in_kwargs("osd_version")
                and osd_version is not None
            ):
                if source != "gitlab" and not re.match(
                    OSD_VERSION_PATTERN, osd_version
                ):
                    query_err_msg_list.append(f"osd_version {osd_version} is not valid")

            if array_assembly is not None:
                if not re.match(ARRAY_ASSEMBLY_PATTERN, array_assembly):
                    query_err_msg_list.append(
                        f"array_assembly {array_assembly} is not valid"
>>>>>>> 8a78ab0f
                    )
                    if not rule.rule(field_value):
                        if field not in self.errors:  # first error
                            self.errors[field] = error_msg
                        else:
                            if isinstance(self.errors[field], list):
                                self.errors[field].append(error_msg)
                            else:  # string, so only one error
                                self.errors[field] = list(self.errors[field])
                                self.errors[field].append(error_msg)

    def validate_combinations(self) -> None:
        """
        Validate combinations of fields.
        """
        for comb_name, keys in self.validation_rules["required_combinations"].items():
            if not all(k in self.input_fields for k in keys):
                self.errors[
                    comb_name
                ] = f"Combination {comb_name} is required but missing one or more keys."

<<<<<<< HEAD
        # Forbidden combinations
        for comb_name, keys in self.validation_rules["forbidden_combinations"].items():
            if all(k in self.input_fields for k in keys):
                self.errors[
                    comb_name
                ] = f"Combination {comb_name} should not be present together."


class RestrictiveMeta(type):
    """
    Metaclass for creating singleton instances.
    """

    _instances = {}

    def __call__(cls, *args, **kwargs):
        # code for singleton
        if cls.__name__ != "BaseValidationRules":
            if cls not in cls._instances:
                instance = super().__call__(*args, **kwargs)
                cls._instances[cls] = instance
            return cls._instances[cls]
        else:
            return super().__call__(*args, **kwargs)


class BaseValidationRules(metaclass=RestrictiveMeta):
    """
    Base class for defining validation rules for input data.

    This class serves as a foundation for defining validation rules that can be applied to various types of input data.
    """

    def __init__(
        self,
        valid_fields: Set[str],
        field_rules: Dict[str, Any],
        required_fields: Set[str],
        required_combinations: Dict[str, Any],
        forbidden_combinations: Dict[str, Any],
    ):
        """
        Initialize BaseValidationRules class.

        :param valid_fields (Set[str]): Set of valid fields.
        :param field_rules (Dict[str, Any]): Dictionary containing field rules.
        :param required_fields (Set[str]): Set of required fields.
        :param required_combinations (Dict[str, Any]): Dictionary containing required field combinations.
        :param forbidden_combinations (Dict[str, Any]): Dictionary containing forbidden field combinations.

        """
        self.valid_fields = valid_fields
        self.field_rules = field_rules
        self.required_fields = required_fields
        self.required_combinations = required_combinations
        self.forbidden_combinations = forbidden_combinations

    def process_input(
        self,
        input_fields: Dict[str, Any],
        create_instance_func: Type[QueryParams],
        raise_exception: bool = False,
    ) -> QueryParams:
        """
        Process input fields and create an instance of QueryParams.

        :param input_fields (Dict[str, Any]): Input fields to validate.
        :param create_instance_func (Type[QueryParams]): Factory function to create an instance of QueryParams.
        :param raise_exception (bool): Flag to raise exception on validation error.
        :return: Instance of QueryParams.
        """
        validation_rules = {
            "valid_fields": self.valid_fields,
            "field_rules": self.field_rules,
            "required_fields": self.required_fields,
            "required_combinations": self.required_combinations,
            "forbidden_combinations": self.forbidden_combinations,
        }
        return JsonValidator().process_input(
            input_fields, validation_rules, create_instance_func, raise_exception
        )


class SemanticValidationBodyParamsValidator(BaseValidationRules):
    """
    Class to validate SemanticValidationBodyParams.
    """

    def __init__(self):
        """
        Initialize SemanticValidationBodyParamsValidator class.

        Initializes validation rules for SemanticValidationBodyParamsValidator using custom rules from api_validation_rules.

        Instance Variables:
            valid_fields (Set[str]): Set of valid fields.
            field_rules (Dict[str, Any]): Dictionary containing field rules.
            required_fields (Set[str]): Set of required fields.
            required_combinations (Dict[str, Any]): Dictionary containing required field combinations.
            forbidden_combinations (Dict[str, Any]): Dictionary containing forbidden field combinations.
        """
        self.valid_fields = semantic_validation_rules["valid_fields"]
        self.field_rules = semantic_validation_rules["field_rules"]
        self.required_fields = semantic_validation_rules["required_fields"]
        self.required_combinations = semantic_validation_rules["required_combinations"]
        self.forbidden_combinations = semantic_validation_rules[
            "forbidden_combinations"
        ]

        super().__init__(
            self.valid_fields,
            self.field_rules,
            self.required_fields,
            self.required_combinations,
            self.forbidden_combinations,
        )


class OSDQueryParamsValidator(BaseValidationRules):
    """
    Class to validate OSDQueryParams.
    """

    def __init__(self):
        """
        Initialize OSDQueryParamsValidator class.

        Initializes validation rules for OSDQueryParamsValidator using custom rules from api_validation_rules.

        Instance Variables:
            valid_fields (Set[str]): Set of valid fields.
            field_rules (Dict[str, Any]): Dictionary containing field rules.
            required_fields (Set[str]): Set of required fields.
            required_combinations (Dict[str, Any]): Dictionary containing required field combinations.
            forbidden_combinations (Dict[str, Any]): Dictionary containing forbidden field combinations.
        """
        # Define validation rules for OSDQueryParamsValidator
        self.valid_fields = osd_get_api_rules["valid_fields"]
        self.field_rules = osd_get_api_rules["field_rules"]
        self.required_fields = osd_get_api_rules["required_fields"]
        self.required_combinations = osd_get_api_rules["required_combinations"]
        self.forbidden_combinations = osd_get_api_rules["forbidden_combinations"]
        self.a = 1
        # Initialize BaseValidationRules with these validation rules
        super().__init__(
            self.valid_fields,
            self.field_rules,
            self.required_fields,
            self.required_combinations,
            self.forbidden_combinations,
        )
=======
            if cycle_id is not None and array_assembly is not None:
                msg = "either cycle_id or array_assembly"
                query_err_msg_list.append(f"Only one parameter is needed {msg}")

        return UserQuery(**kwargs), query_err_msg_list
>>>>>>> 8a78ab0f
<|MERGE_RESOLUTION|>--- conflicted
+++ resolved
@@ -39,7 +39,6 @@
     array_assembly: str = None
 
 
-<<<<<<< HEAD
 @dataclass
 class SemanticValidationBodyParams:
     """
@@ -125,7 +124,7 @@
         """
         Validate required fields.
         """
-        
+
         missing_fields = set(self.validation_rules["required_fields"]) - set(self.input_fields.keys())
         if missing_fields:
             self.errors[
@@ -143,69 +142,6 @@
                 for rule in rules:
                     error_msg = (
                         "value" + " " + str(field_value) + " for " + rule.error_msg
-=======
-class QueryParamsFactory:
-    @staticmethod
-    def from_dict(kwargs: dict) -> QueryParams:
-        """Convert a dictionary to a QueryParams object.
-
-        :param kwargs (dict): The dictionary to convert.
-
-        :returns QueryParams: An instance of the QueryParams class populated
-            with values from the dictionary.
-
-        :raises TypeError: If kwargs is not a dictionary.
-        """
-
-        kwargs = {k: v for k, v in kwargs.items() if v is not None}
-        query_err_msg_list = []
-
-        def params_in_kwargs(allowed_fields: set) -> bool:
-            """
-            Currently the query functionality only supports a single
-            type of QueryParam. This method checks that the allowed fields
-            are present in the kwargs and that no other fields are also present,
-            raising an error for the user if they are.
-            """
-            if allowed_fields in QUERY_FIELDS:
-                return True
-            else:
-                raise ValueError(
-                    "Different query types are not currently supported - for"
-                    " example, cannot combine osd_version and gitlab_branch."
-                )
-
-        if params_in_kwargs("cycle_id") and params_in_kwargs("source"):
-            if kwargs.get("source"):
-                source = kwargs.get("source")
-
-        if any(
-            [
-                params_in_kwargs("capabilities"),
-                params_in_kwargs("osd_version"),
-                params_in_kwargs("gitlab_branch"),
-                params_in_kwargs("array_assembly"),
-            ]
-        ):
-            osd_version = kwargs.get("osd_version", None)
-            array_assembly = kwargs.get("array_assembly", None)
-            cycle_id = kwargs.get("cycle_id", None)
-
-            if (
-                params_in_kwargs("source")
-                and params_in_kwargs("osd_version")
-                and osd_version is not None
-            ):
-                if source != "gitlab" and not re.match(
-                    OSD_VERSION_PATTERN, osd_version
-                ):
-                    query_err_msg_list.append(f"osd_version {osd_version} is not valid")
-
-            if array_assembly is not None:
-                if not re.match(ARRAY_ASSEMBLY_PATTERN, array_assembly):
-                    query_err_msg_list.append(
-                        f"array_assembly {array_assembly} is not valid"
->>>>>>> 8a78ab0f
                     )
                     if not rule.rule(field_value):
                         if field not in self.errors:  # first error
@@ -227,7 +163,6 @@
                     comb_name
                 ] = f"Combination {comb_name} is required but missing one or more keys."
 
-<<<<<<< HEAD
         # Forbidden combinations
         for comb_name, keys in self.validation_rules["forbidden_combinations"].items():
             if all(k in self.input_fields for k in keys):
@@ -378,11 +313,4 @@
             self.required_fields,
             self.required_combinations,
             self.forbidden_combinations,
-        )
-=======
-            if cycle_id is not None and array_assembly is not None:
-                msg = "either cycle_id or array_assembly"
-                query_err_msg_list.append(f"Only one parameter is needed {msg}")
-
-        return UserQuery(**kwargs), query_err_msg_list
->>>>>>> 8a78ab0f
+        )