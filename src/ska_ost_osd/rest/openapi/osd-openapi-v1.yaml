openapi: 3.0.0
info:
  title: Observatory Static Data API
  description: 'This OpenAPI document defines the API for the Observatory Static Data (OSD) REST service'
  license:
    name: BSD-3-Clause
    url: https://opensource.org/licenses/BSD-3-Clause
  version: 2.0.0
servers:
# This default is overwritten when the application is deployed to include the actual namespace if it is different to the 'ska-osd' default
- url: ska-ost-osd/osd/api/v2
paths:
  /osd:
    get:
      summary: Get OSD data filter by the query parameter
      description: |
        Retrieves the OSD cycle_id data which match the query parameters. Also requests without parameters will take
        example and default values and return data based on that. All query parameters has its own validation
        if user provide any invalid value it will return the error message.
      operationId: ska_ost_osd.rest.api.resources.get_osd
      parameters:
        - $ref: '#/components/parameters/cycle_id'
        - $ref: '#/components/parameters/osd_version'
        - $ref: '#/components/parameters/source'
        - $ref: '#/components/parameters/gitlab_branch'
        - $ref: '#/components/parameters/capabilities'
        - $ref: '#/components/parameters/array_assembly'
      responses:
        "200":
          description: OK
          content:
            application/json:
              schema:
                type: array
                items:
                  type: object
        "400":
          $ref: '#/components/responses/BadRequest'
        "500":
          $ref: '#/components/responses/InternalServerError'
    put:
      summary: Update OSD data filter by the query parameter
      description: |
        Update the OSD data which match the query parameters. Also requests without parameters will take
        example and default values and return data based on that. All query parameters has its own validation
        if user provide any invalid value it will return the error message.
      operationId: ska_ost_osd.rest.api.resources.update_osd_data
      parameters:
        - $ref: '#/components/parameters/cycle_id'
        - $ref: '#/components/parameters/capabilities'
        - $ref: '#/components/parameters/array_assembly'
      requestBody:
        required: true
        content:
          application/json:
            schema:
              $ref: './mid-osd-data-openapi-v1.yaml#/components/schemas/OSDRequest'
      responses:
        "200":
          description: OK
          content:
            application/json:
              schema:
                type: array
                items:
                  type: object
        "400":
          $ref: '#/components/responses/BadRequest'
        "500":
          $ref: '#/components/responses/InternalServerError'
<<<<<<< HEAD
  /release:
    post:
      summary: Checks if the Command Input JSON is semantically valid
      description: |
        Validate input json Semantically
        Semantic validation checks the meaning of the input data and ensures that it is valid in the context of the system. It checks whether the input data conforms to the business rules and logic of the system.
      operationId: ska_ost_osd.rest.api.resources.release_osd_data
      parameters:
        - $ref: '#/components/parameters/cycle_id'
        - $ref: '#/components/parameters/release_type'
      responses:
        '200':
          description: Semantic Validation Successfully
          content:
            application/json:
              schema:
                $ref: './semantic-validation-openapi-v1.yaml#/components/schemas/SemanticValidationSuccessResponse'
        '400':
          description: Bad Request due to semantic validation errors.
          content:
            application/json:
              schema:
                $ref: './semantic-validation-openapi-v1.yaml#/components/schemas/SemanticValidationErrorResponse'
        '500':
=======
    post:
      summary: Update OSD data filter by the query parameter
      description: |
        Update the OSD data which match the query parameters. Also requests without parameters will take
        example and default values and return data based on that. All query parameters has its own validation
        if user provide any invalid value it will return the error message.
      operationId: ska_ost_osd.rest.api.resources.insert_osd_data
      requestBody:
        required: true
        content:
          application/json:
            schema:
              $ref: './mid-osd-data-openapi-v1.yaml#/components/schemas/OSDRequest'
      responses:
        "200":
          description: OK
          content:
            application/json:
              schema:
                type: array
                items:
                  type: object
        "400":
          $ref: '#/components/responses/BadRequest'
        "500":
>>>>>>> 198b2a2d
          $ref: '#/components/responses/InternalServerError'
  /semantic_validation:
    post:
      summary: Checks if the Command Input JSON is semantically valid
      description: |
        Validate input json Semantically
        Semantic validation checks the meaning of the input data and ensures that it is valid in the context of the system. It checks whether the input data conforms to the business rules and logic of the system.
      operationId: ska_ost_osd.rest.api.resources.semantically_validate_json
      requestBody:
        required: true
        content:
          application/json:
            schema:
              $ref: './semantic-validation-openapi-v1.yaml#/components/schemas/SemanticValidationRequest'
      responses:
        '200':
          description: Semantic Validation Successfully
          content:
            application/json:
              schema:
                $ref: './semantic-validation-openapi-v1.yaml#/components/schemas/SemanticValidationSuccessResponse'
        '400':
          description: Bad Request due to semantic validation errors.
          content:
            application/json:
              schema:
                $ref: './semantic-validation-openapi-v1.yaml#/components/schemas/SemanticValidationErrorResponse'
        '500':
          $ref: '#/components/responses/InternalServerError'


components:
  parameters:
    cycle_id:
      in: query
      name: cycle_id
      schema:
        type: integer
      required: false
      example: 1
    osd_version:
      in: query
      name: osd_version
      schema:
        type: string
      required: false
      example: 1.0.0
    source:
      in: query
      name: source
      schema:
        type: string
        enum: [file, car, gitlab]
        default: file
      required: false
    gitlab_branch:
      in: query
      name: gitlab_branch
      schema:
        type: string
      required: false
    capabilities:
      in: query
      name: capabilities
      schema:
        type: string
        enum: [ mid, low]
      required: false
    release_type:
      in: query
      name: release_type
      schema:
        type: string
        enum: [ major, minor]
      required: false
    array_assembly:
      in: query
      name: array_assembly
      schema:
        type: string
      required: false
      example: AA0.5
    telescope:
      in: query
      name: telescope
      schema:
        type: string
        enum: [Mid, Low]
      required: false
      example: Mid


  responses:
    NotFound:
      description: Not Found
      content:
        application/json:
          schema:
            $ref: '#/components/schemas/ErrorResponse'
    BadRequest:
      description: Bad Request, eg validation of against OpenAPI spec failed
      content:
        application/json:
          schema:
            $ref: '#/components/schemas/BadRequestResponse'
    InternalServerError:
      description: Internal Server Error
      content:
        application/json:
          schema:
            $ref: '#/components/schemas/ErrorResponse'
  schemas:
    BadRequestResponse:
      type: object
      properties:
        status:
          type: integer
        title:
          type: string
        detail:
          type: string
    ErrorResponse:
      type: object
      properties:
        title:
          type: string
        detail:
          type: string
        traceback:
          type: object
          properties:
            key:
              type: string
            type:
              type: string
            full_traceback:
              type: string<|MERGE_RESOLUTION|>--- conflicted
+++ resolved
@@ -68,32 +68,7 @@
           $ref: '#/components/responses/BadRequest'
         "500":
           $ref: '#/components/responses/InternalServerError'
-<<<<<<< HEAD
-  /release:
-    post:
-      summary: Checks if the Command Input JSON is semantically valid
-      description: |
-        Validate input json Semantically
-        Semantic validation checks the meaning of the input data and ensures that it is valid in the context of the system. It checks whether the input data conforms to the business rules and logic of the system.
-      operationId: ska_ost_osd.rest.api.resources.release_osd_data
-      parameters:
-        - $ref: '#/components/parameters/cycle_id'
-        - $ref: '#/components/parameters/release_type'
-      responses:
-        '200':
-          description: Semantic Validation Successfully
-          content:
-            application/json:
-              schema:
-                $ref: './semantic-validation-openapi-v1.yaml#/components/schemas/SemanticValidationSuccessResponse'
-        '400':
-          description: Bad Request due to semantic validation errors.
-          content:
-            application/json:
-              schema:
-                $ref: './semantic-validation-openapi-v1.yaml#/components/schemas/SemanticValidationErrorResponse'
-        '500':
-=======
+  
     post:
       summary: Update OSD data filter by the query parameter
       description: |
@@ -119,8 +94,8 @@
         "400":
           $ref: '#/components/responses/BadRequest'
         "500":
->>>>>>> 198b2a2d
-          $ref: '#/components/responses/InternalServerError'
+          $ref: '#/components/responses/InternalServerError'
+
   /semantic_validation:
     post:
       summary: Checks if the Command Input JSON is semantically valid
@@ -150,6 +125,31 @@
         '500':
           $ref: '#/components/responses/InternalServerError'
 
+  /release:
+    post:
+      summary: Checks if the Command Input JSON is semantically valid
+      description: |
+        Validate input json Semantically
+        Semantic validation checks the meaning of the input data and ensures that it is valid in the context of the system. It checks whether the input data conforms to the business rules and logic of the system.
+      operationId: ska_ost_osd.rest.api.resources.release_osd_data
+      parameters:
+        - $ref: '#/components/parameters/cycle_id'
+        - $ref: '#/components/parameters/release_type'
+      responses:
+        '200':
+          description: Semantic Validation Successfully
+          content:
+            application/json:
+              schema:
+                $ref: './semantic-validation-openapi-v1.yaml#/components/schemas/SemanticValidationSuccessResponse'
+        '400':
+          description: Bad Request due to semantic validation errors.
+          content:
+            application/json:
+              schema:
+                $ref: './semantic-validation-openapi-v1.yaml#/components/schemas/SemanticValidationErrorResponse'
+        '500':
+          $ref: '#/components/responses/InternalServerError'
 
 components:
   parameters:
