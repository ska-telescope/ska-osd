openapi: 3.0.0
info:
  title: Observatory Static Data API
  description: 'This OpenAPI document defines the API for the Observatory Static Data (OSD) REST service'
  license:
    name: BSD-3-Clause
    url: https://opensource.org/licenses/BSD-3-Clause
  version: 2.0.0
servers:
# This default is overwritten when the application is deployed to include the actual namespace if it is different to the 'ska-osd' default
- url: ska-ost-osd/osd/api/v2
paths:
  /osd:
    get:
      summary: Get OSD data filter by the query parameter
      description: |
        Retrieves the OSD cycle_id data which match the query parameters. Also requests without parameters will take
        example and default values and return data based on that. All query parameters has its own validation
        if user provide any invalid value it will return the error message.
      operationId: ska_ost_osd.rest.api.resources.get_osd
      parameters:
        - $ref: '#/components/parameters/cycle_id'
        - $ref: '#/components/parameters/osd_version'
        - $ref: '#/components/parameters/source'
        - $ref: '#/components/parameters/gitlab_branch'
        - $ref: '#/components/parameters/capabilities'
        - $ref: '#/components/parameters/array_assembly'
      responses:
        "200":
          description: OK
          content:
            application/json:
              schema:
                type: array
                items:
                  type: object
        "400":
          $ref: '#/components/responses/BadRequest'
        "500":
          $ref: '#/components/responses/InternalServerError'
    put:
      summary: Update OSD data filter by the query parameter
      description: |
        Update the OSD data which match the query parameters. Also requests without parameters will take
        example and default values and return data based on that. All query parameters has its own validation
        if user provide any invalid value it will return the error message.
      operationId: ska_ost_osd.rest.api.resources.update_osd_data
      parameters:
        - $ref: '#/components/parameters/cycle_id'
        - $ref: '#/components/parameters/capabilities'
        - $ref: '#/components/parameters/array_assembly'
      requestBody:
        required: true
        content:
          application/json:
            schema:
              $ref: './mid-osd-data-openapi-v1.yaml#/components/schemas/OSDRequest'
      responses:
        "200":
          description: OK
          content:
            application/json:
              schema:
                type: array
                items:
                  type: object
        "400":
          $ref: '#/components/responses/BadRequest'
        "500":
          $ref: '#/components/responses/InternalServerError'
  /osd_release:
    post:
      summary: Release new osd version to Gitlab.
      description: |
        Release new osd version to Gitlab based on cycle.
      operationId: ska_ost_osd.rest.api.resources.release_osd_data
      parameters:
        - $ref: '#/components/parameters/cycle_id'
        - $ref: '#/components/parameters/release_type'
      responses:
        '200':
          description: Release process invoked. 
        '400':
          description: Release process get failed.
        '500':
          $ref: '#/components/responses/InternalServerError'
  /semantic_validation:
    post:
      summary: Checks if the Command Input JSON is semantically valid
      description: |
        Validate input json Semantically
        Semantic validation checks the meaning of the input data and ensures that it is valid in the context of the system. It checks whether the input data conforms to the business rules and logic of the system.
      operationId: ska_ost_osd.rest.api.resources.semantically_validate_json
      requestBody:
        required: true
        content:
          application/json:
            schema:
              $ref: './semantic-validation-openapi-v1.yaml#/components/schemas/SemanticValidationRequest'
      responses:
        '200':
          description: Semantic Validation Successfully
          content:
            application/json:
              schema:
                $ref: './semantic-validation-openapi-v1.yaml#/components/schemas/SemanticValidationSuccessResponse'
        '400':
          description: Bad Request due to semantic validation errors.
          content:
            application/json:
              schema:
                $ref: './semantic-validation-openapi-v1.yaml#/components/schemas/SemanticValidationErrorResponse'
        '500':
          $ref: '#/components/responses/InternalServerError'

<<<<<<< HEAD
=======
  /cycle:
    get:
      summary: Get list of available cycles
      description: Returns a list of cycle numbers extracted from cycle_gitlab_release_version_mapping.json
      operationId: ska_ost_osd.rest.api.resources.get_cycle_list
      responses:
        "200":
          description: Successfully retrieved cycle list
          content:
            application/json:
              schema:
                type: object
                properties:
                  cycles:
                    type: array
                    items:
                      type: integer
                    description: List of cycle numbers
        "500":
          description: Internal server error
          content:
            application/json:
              schema:
                $ref: "#/components/schemas/ErrorResponse"

>>>>>>> e4bef771

components:
  parameters:
    cycle_id:
      in: query
      name: cycle_id
      schema:
        type: integer
      required: false
      example: 1
    osd_version:
      in: query
      name: osd_version
      schema:
        type: string
      required: false
      example: 1.0.0
    source:
      in: query
      name: source
      schema:
        type: string
        enum: [file, car, gitlab]
        default: file
      required: false
    gitlab_branch:
      in: query
      name: gitlab_branch
      schema:
        type: string
      required: false
    capabilities:
      in: query
      name: capabilities
      schema:
        type: string
        enum: [ mid, low]
      required: false
    release_type:
      in: query
      name: release_type
      schema:
        type: string
        enum: [ major, minor]
      required: false
    array_assembly:
      in: query
      name: array_assembly
      schema:
        type: string
      required: false
      example: AA0.5
    telescope:
      in: query
      name: telescope
      schema:
        type: string
        enum: [Mid, Low]
      required: false
      example: Mid


  responses:
    NotFound:
      description: Not Found
      content:
        application/json:
          schema:
            $ref: '#/components/schemas/ErrorResponse'
    BadRequest:
      description: Bad Request, eg validation of against OpenAPI spec failed
      content:
        application/json:
          schema:
            $ref: '#/components/schemas/BadRequestResponse'
    InternalServerError:
      description: Internal Server Error
      content:
        application/json:
          schema:
            $ref: '#/components/schemas/ErrorResponse'
  schemas:
    BadRequestResponse:
      type: object
      properties:
        status:
          type: integer
        title:
          type: string
        detail:
          type: string
    ErrorResponse:
      type: object
      properties:
        title:
          type: string
        detail:
          type: string
        traceback:
          type: object
          properties:
            key:
              type: string
            type:
              type: string
            full_traceback:
              type: string<|MERGE_RESOLUTION|>--- conflicted
+++ resolved
@@ -113,8 +113,6 @@
         '500':
           $ref: '#/components/responses/InternalServerError'
 
-<<<<<<< HEAD
-=======
   /cycle:
     get:
       summary: Get list of available cycles
@@ -140,7 +138,6 @@
               schema:
                 $ref: "#/components/schemas/ErrorResponse"
 
->>>>>>> e4bef771
 
 components:
   parameters:
