import json
import os
import pathlib
import tempfile
from functools import partial
from importlib.metadata import version

import pytest
from fastapi.testclient import TestClient
from ska_telmodel.data import TMData

from ska_ost_osd.app import create_app
from ska_ost_osd.osd.osd import osd_tmdata_source
from ska_ost_osd.telvalidation.common.constant import CAR_TELMODEL_SOURCE
from tests.unit.ska_ost_osd.common.constant import (
    INVALID_MID_ASSIGN_JSON,
    LOW_MOCK_DATA,
    LOW_SBD_VALIDATION_MOCK_DATA,
    LOW_VALIDATION_MOCK_DATA,
    MID_MOCK_DATA,
    MID_OSD_DATA_JSON,
    MID_SBD_VALIDATION_MOCK_DATA,
    MID_VALIDATION_MOCK_DATA,
    OBSERVATORY_MOCK_DATA,
    VALID_MID_ASSIGN_JSON,
    local_source,
    sources,
)
from tests.unit.ska_ost_osd.utils import create_mock_json_files

# flake8: noqa E501
# pylint: disable=W0621
OSD_MAJOR_VERSION = version("ska-ost-osd").split(".")[0]
BASE_API_URL = f"/ska-ost-osd/osd/api/v{OSD_MAJOR_VERSION}"


@pytest.fixture(scope="session")
def client_get():
    app = create_app()
    client = TestClient(app)

    return partial(client.get, headers={"accept": "application/json"})


@pytest.fixture(scope="session")
def client_put():
    app = create_app()
    client = TestClient(app)

    return partial(client.put)


@pytest.fixture(scope="session")
def client_post():
    app = create_app()
    client = TestClient(app)

    return partial(client.post, headers={"accept": "application/json"})


@pytest.fixture(scope="module")
def git_tm_data():
    return TMData(sources)


# re-defined TMData for local file source
@pytest.fixture(scope="module")
def tm_data():
    return TMData(local_source)


@pytest.fixture
def tmdata_source():
    """TMData source URL fixture."""
    return CAR_TELMODEL_SOURCE[0]


@pytest.fixture(scope="module")
def tm_data_osd():
    with tempfile.TemporaryDirectory("tmdata") as dirname:
        mid_parent = pathlib.Path(dirname, "ska1_mid")
        mid_parent.mkdir(parents=True)
        create_mock_json_files(mid_parent / "mid_capabilities.json", MID_MOCK_DATA)

        low_parent = pathlib.Path(dirname, "ska1_low")
        low_parent.mkdir(parents=True)
        create_mock_json_files(low_parent / "low_capabilities.json", LOW_MOCK_DATA)

        create_mock_json_files(
            f"{dirname}/observatory_policies.json", OBSERVATORY_MOCK_DATA
        )

        mid_validation_parent = pathlib.Path(
            dirname, "instrument", "ska1_mid", "validation"
        )
        mid_validation_parent.mkdir(parents=True)
        create_mock_json_files(
            mid_validation_parent / "mid-validation-constants.json",
            MID_VALIDATION_MOCK_DATA,
        )

        low_validation_parent = pathlib.Path(
            dirname, "instrument", "ska1_low", "validation"
        )
        low_validation_parent.mkdir(parents=True)
        create_mock_json_files(
            low_validation_parent / "low-validation-constants.json",
            LOW_VALIDATION_MOCK_DATA,
        )

        mid_sbd_validation_parent = pathlib.Path(
            dirname, "instrument", "scheduling-block", "validation"
        )
        mid_sbd_validation_parent.mkdir(parents=True)
        create_mock_json_files(
            mid_sbd_validation_parent / "mid_sbd-validation-constants.json",
            MID_SBD_VALIDATION_MOCK_DATA,
        )

        create_mock_json_files(
            mid_sbd_validation_parent / "low_sbd-validation-constants.json",
            LOW_SBD_VALIDATION_MOCK_DATA,
        )

        print(f"Dirname: {dirname} {mid_parent} {os.listdir(dirname)}")
        yield TMData([f"file://{dirname}"])


@pytest.fixture(scope="module")
def validate_car_class():
    """This function is used as a fixture for osd_tmdata_source object with
    osd_version as '1.11.0'.

    :returns: osd_tmdata_source object
    """
    tmdata_source, _ = osd_tmdata_source(osd_version="1.11.0")
    return tmdata_source


@pytest.fixture(scope="module")
def validate_gitlab_class():
    """This function is used as a fixture for osd_tmdata_source object with
    parameters.

    :returns: osd_tmdata_source object
    """
    tmdata_source, _ = osd_tmdata_source(
        cycle_id=1,
        gitlab_branch="nak-776-osd-implementation-file-versioning",
        source="gitlab",
    )
    return tmdata_source


@pytest.fixture
def osd_versions():
    """This fixture reads a JSON file containing cycle-to-version mappings,
    extracts all unique versions across all cycles, and returns them as a
    sorted list.

    :returns list: A sorted list of unique OSD versions extracted from
        the JSON file.
    """

    current_dir = os.path.dirname(os.path.abspath(__file__))
    parent_dir = os.path.dirname(current_dir)
    json_path = os.path.join(
        parent_dir,
        "src",
        "ska_ost_osd",
        "osd",
        "version_mapping",
        "cycle_gitlab_release_version_mapping.json",
    )

    with open(json_path, "r", encoding="utf-8") as file:
        data = json.load(file)

    all_versions = set()
    for cycle_versions in data.values():
        all_versions.update(cycle_versions)

    return sorted(list(all_versions))


@pytest.fixture
def mid_osd_data():
    """This fixture returns data in MID_OSD_DATA_JSON file.

    :returns dict: MID_OSD_DATA_JSON file data
    """
    return MID_OSD_DATA_JSON


@pytest.fixture(scope="module")
def mock_mid_data():
    """This function is used as a fixture for mid json data.

    :returns: mid json data
    """

    return MID_MOCK_DATA


@pytest.fixture(scope="module")
def mock_low_data():
    """This function is used as a fixture for low json data.

    :returns: low json data
    """

    return LOW_MOCK_DATA


@pytest.fixture
def valid_observing_command_input():
    return VALID_MID_ASSIGN_JSON


@pytest.fixture
def invalid_observing_command_input():
    return INVALID_MID_ASSIGN_JSON


@pytest.fixture
def valid_semantic_validation_body(
    tmdata_source, mid_osd_data, valid_observing_command_input
):
    return {
        "observing_command_input": valid_observing_command_input,
        "interface": "https://schema.skao.int/ska-tmc-assignresources/2.1",
        "sources": tmdata_source,
        "raise_semantic": True,
        "osd_data": mid_osd_data,
    }


@pytest.fixture
def valid_semantic_validation_response():
    return {
        "result_data": "JSON is semantically valid",
        "result_status": "success",
        "result_code": 200,
    }


@pytest.fixture
def semantic_validation_disable_response():
    return {
        "result_data": "Semantic Validation is currently disable",
        "result_status": "success",
        "result_code": 200,
    }


@pytest.fixture
def invalid_semantic_validation_body(
    tmdata_source, mid_osd_data, invalid_observing_command_input
):
    return {
        "observing_command_input": invalid_observing_command_input,
        "interface": "https://schema.skao.int/ska-tmc-assignresources/2.1",
        "sources": tmdata_source,
        "raise_semantic": True,
        "osd_data": mid_osd_data,
    }


@pytest.fixture
def invalid_semantic_validation_response():
    return {
        "result_data": [
<<<<<<< HEAD
            "receptor_ids are too many!Current Limit is 4",
            (
                "Invalid input for receptor_ids! Currently allowed ['SKA001',"
                " 'SKA036', 'SKA063', 'SKA100']"
            ),
            "beams are too many! Current limit is 1",
            "Invalid function for beams! Currently allowed visibilities",
            "Invalid input for freq_min",
            "Invalid input for freq_max",
            "freq_min should be less than freq_max",
            "length of receptor_ids should be same as length of receptors",
            "receptor_ids did not match receptors",
        ],
        "result_status": "success",
        "result_code": 200,
=======
            [
                "receptor_ids are too many!Current Limit is 4",
                (
                    "Invalid input for receptor_ids! Currently allowed ['SKA001',"
                    " 'SKA036', 'SKA063', 'SKA100']"
                ),
                "beams are too many! Current limit is 1",
                "Invalid function for beams! Currently allowed visibilities",
                "Invalid input for freq_min",
                "Invalid input for freq_max",
                "freq_min should be less than freq_max",
                "length of receptor_ids should be same as length of receptors",
                "receptor_ids did not match receptors",
            ]
        ],
        "result_status": "failed",
        "result_code": 422,
>>>>>>> d9e484d3
    }


@pytest.fixture
def observing_command_input_missing_response():
    return {
        "detail": [
            "Value error, [{'field': 'observing_command_input', 'msg': 'This field is"
            " required'}]"
        ],
        "status": -1,
        "title": "Value Error",
    }


@pytest.fixture
def wrong_semantic_validation_parameter_body():
    return {
        "interface": "https://schemka-tmc-assignresources/2.1",
        "raise_semantic": "123",
        "sources": "car://gitlab.com/ska-telescope14.1#tmdata",
    }


@pytest.fixture
def wrong_semantic_validation_parameter_value_response():
    return {
        "result_data": (
            "Missing field(s): body.observing_command_input. body.raise_semantic: Input"
            " should be a valid boolean, unable to interpret input, invalid payload:"
            " {'interface': 'https://schemka-tmc-assignresources/2.1',"
            " 'raise_semantic': '123', 'sources':"
            " 'car://gitlab.com/ska-telescope14.1#tmdata'}"
        ),
        "result_status": "failed",
        "result_code": 422,
    }


@pytest.fixture
def valid_only_observing_command_input_in_request_body(valid_observing_command_input):
    return {"observing_command_input": valid_observing_command_input}<|MERGE_RESOLUTION|>--- conflicted
+++ resolved
@@ -270,7 +270,6 @@
 def invalid_semantic_validation_response():
     return {
         "result_data": [
-<<<<<<< HEAD
             "receptor_ids are too many!Current Limit is 4",
             (
                 "Invalid input for receptor_ids! Currently allowed ['SKA001',"
@@ -284,27 +283,8 @@
             "length of receptor_ids should be same as length of receptors",
             "receptor_ids did not match receptors",
         ],
-        "result_status": "success",
-        "result_code": 200,
-=======
-            [
-                "receptor_ids are too many!Current Limit is 4",
-                (
-                    "Invalid input for receptor_ids! Currently allowed ['SKA001',"
-                    " 'SKA036', 'SKA063', 'SKA100']"
-                ),
-                "beams are too many! Current limit is 1",
-                "Invalid function for beams! Currently allowed visibilities",
-                "Invalid input for freq_min",
-                "Invalid input for freq_max",
-                "freq_min should be less than freq_max",
-                "length of receptor_ids should be same as length of receptors",
-                "receptor_ids did not match receptors",
-            ]
-        ],
         "result_status": "failed",
         "result_code": 422,
->>>>>>> d9e484d3
     }
 
 
