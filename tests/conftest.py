--- conflicted
+++ resolved
@@ -10,15 +10,6 @@
 from ska_ost_osd.osd.osd import osd_tmdata_source
 from ska_ost_osd.rest import init_app
 from ska_ost_osd.telvalidation.constant import CAR_TELMODEL_SOURCE
-<<<<<<< HEAD
-=======
-from tests.unit.telvalidation.test_semantic_validator import (
-    INVALID_MID_ASSIGN_JSON,
-    MID_OSD_DATA_JSON,
-    OSD_OBSERVATORY_JSON_DATA,
-    VALID_MID_ASSIGN_JSON,
-)
->>>>>>> 8ba71965
 
 # flake8: noqa E501
 # pylint: disable=W0621
@@ -47,6 +38,8 @@
 LOW_MOCK_DATA = read_json("test_files/mock_low_capabilities.json")
 
 MID_OSD_DATA_JSON = read_json("test_files/testfile_mid_osd_data.json")
+
+OSD_OBSERVATORY_JSON_DATA = read_json("test_files/testfile_osd_observatory.json")
 
 VALID_MID_ASSIGN_JSON = read_json("test_files/testfile_valid_mid_assign.json")
 INVALID_MID_ASSIGN_JSON = read_json("test_files/testfile_invalid_mid_assign.json")
@@ -1006,26 +999,6 @@
     return MID_OSD_DATA_JSON
 
 
-@pytest.fixture(scope="module")
-def mock_mid_data():
-    """This function is used as a fixture for mid json data
-
-    :returns: mid json data
-    """
-
-    return MID_MOCK_DATA
-
-
-@pytest.fixture(scope="module")
-def mock_low_data():
-    """This function is used as a fixture for low json data
-
-    :returns: low json data
-    """
-
-    return LOW_MOCK_DATA
-
-
 @pytest.fixture
 def osd_observatory_policies():
     """This fixture returns the expected OpenAPI specification
@@ -1035,6 +1008,26 @@
     :returns dict: The OpenAPI specification
     """
     return OSD_OBSERVATORY_JSON_DATA
+
+
+@pytest.fixture(scope="module")
+def mock_mid_data():
+    """This function is used as a fixture for mid json data
+
+    :returns: mid json data
+    """
+
+    return MID_MOCK_DATA
+
+
+@pytest.fixture(scope="module")
+def mock_low_data():
+    """This function is used as a fixture for low json data
+
+    :returns: low json data
+    """
+
+    return LOW_MOCK_DATA
 
 
 @pytest.fixture
