--- conflicted
+++ resolved
@@ -147,24 +147,6 @@
                 "title": "Value Error",
             },
         ),
-<<<<<<< HEAD
-        (
-            1,
-            "3.0.7",
-            None,
-            ["mid"],
-            None,
-            {
-                "detail": [
-                    "OSD Version 3.0.7 is not valid,Available OSD Versions are"
-                    " ['1.0.0', '1.0.1', '1.0.2', '1.0.3', '2.0.0', '2.0.1', '2.1.0',"
-                    " '2.2.0']"
-                ],
-                "status": -1,
-                "title": "Value Error",
-            },
-        ),
-=======
         # TODO: Commenting this test cause it contains hardcoded tmdata version.
         # Will remove these hardcoded tmdata versions
         # (
@@ -182,7 +164,6 @@
         #         "title": "Value Error",
         #     },
         # ),
->>>>>>> 5b1d2ead
     ],
 )
 def test_invalid_osd_tmdata_source(
