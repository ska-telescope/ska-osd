from http import HTTPStatus
from unittest.mock import MagicMock, patch

import pytest

from ska_ost_osd.rest import get_openapi_spec, init_app
from ska_ost_osd.rest.api.resources import validation_response


def test_get_open_api_spec(open_api_spec):
    """Test the get_open_api_spec function.

    :param open_api_spec (dict): The OpenAPI specification this test expects
        to be returned.
    """
    assert get_openapi_spec() == open_api_spec


def test_init_app(open_api_spec):
    """This function tests that the Flask application can be initialized
       properly and that the OpenAPI spec is registered as expected.

    :param open_api_spec (dict): The OpenAPI specification expected to be
       registered on the app.

    :raises AssertionError: If the app fails to initialize or the wrong spec
       is registered.
    """

    with patch("ska_ost_osd.rest.get_openapi_spec", return_value=open_api_spec):
        app = init_app()

        assert app.url_map._rules_by_endpoint[  # pylint: disable=W0212
            "/ska-ost-osd/api/v1.ska_ost_osd_rest_api_resources_get_osd"
        ]


def test_get_openapi_spec(open_api_spec):
    """This function tests that a valid OpenAPI specification
       is returned when requesting the API documentation.

    :params open_api_spec (dict): The expected OpenAPI specification

    :raises AssertionError: If the response spec differs from expected.
    """

    with patch("ska_ost_osd.rest.prance.ResolvingParser", autospec=True) as mock_parser:
        instance = mock_parser.return_value
        instance.specification = open_api_spec

        spec = get_openapi_spec()

        assert (
            spec == open_api_spec
        ), "The specification should match the mock specification"
        mock_parser.assert_called_once_with(  # pylint: disable=W0106
            (
                "/builds/ska-telescope/ost/ska-ost-osd/src/"
                "ska_ost_osd/rest/./openapi/osd-openapi-v1.yaml"
            ),
            lazy=True,
            strict=True,
        ), "ResolvingParser should be called with expected arguments"


def test_init_app_client(client, open_api_spec):
    """This function tests that the get_openapi_spec function returns
       the expected OpenAPI specification.

    :param open_api_spec (dict): The OpenAPI specification that is expected
       to be returned.

    :raises AssertionError: If the actual spec returned does not match the
       expected spec.
    """

    with (
        patch("ska_ost_osd.rest.get_openapi_spec", return_value=open_api_spec),
        patch("ska_ost_osd.rest.App") as mock_connexion_app,
    ):
        mock_connexion_instance = mock_connexion_app.return_value
        mock_flask_app = mock_connexion_instance.app
        mock_flask_app.test_client = MagicMock(return_value=client)

        init_app(open_api_spec=open_api_spec)

        # Verify that the Connexion app is initialized with the correct parameters
        mock_connexion_app.assert_called_once_with(
            "ska_ost_osd.rest", specification_dir="openapi/"
        )

        # Verify that the API is added with the correct spec and base path
        mock_connexion_instance.add_api.assert_called_once()
        call_args = mock_connexion_instance.add_api.call_args
        assert call_args[0][0] == open_api_spec
        assert call_args[1]["base_path"].startswith("/")


@pytest.mark.parametrize(
    "cycle_id, osd_version, source, capabilities, array_assembly, expected",
    [
        (
            3,
            "1..1.0",
            "file",
            "mid",
            "AAA3",
            {
                "detail": (
                    "Cycle id 3 is not valid,Available IDs are 1,2, osd_version 1..1.0"
                    " is not valid, array_assembly AAA3 is not valid"
                ),
                "title": "Bad Request",
            },
        ),
        (
            None,
            None,
            "file",
            "mid",
            "AA3",
            {
                "detail": (
                    "Array Assembly AA3 doesn't exists. Available are AA0.5, AA1, AA2"
                ),
                "title": "Bad Request",
            },
        ),
    ],
)
def test_invalid_osd_tmdata_source(
    cycle_id,
    osd_version,
    source,
    capabilities,
    array_assembly,
    expected,
    client,
):
    """This test case checks the functionality of OSD API
        It will validate all params and retunr expected output.

    :param cycle_id,: 1, 2
    :param osd_version,: 1.0.0
    :param source,: File, Car and Gitlab
    :param capabilities: Mid or Low
    :param array_assembly: Array Assembly AA0.5, AA1
    :param expected: output of OSD API
    :param client: Flask test client

    :returns: assert equals values
    """

    response = client.get(
        "/ska-ost-osd/osd/api/v1/osd",
        query_string={
            "cycle_id": cycle_id,
            "osd_version": osd_version,
            "source": source,
            "capabilities": capabilities,
            "array_assembly": array_assembly,
        },
    )
    assert response.json == expected


def test_osd_endpoint(client, mid_osd_data):
    """This function tests that a request to the OSD endpoint for a
        specific OSD returns expected data for that OSD.

    :param client (FlaskClient): The Flask test client.
    :param mid_osd_data (dict): The expected data for the OSD.

    :raises AssertionError: If the response does not contain the expected
         OSD data or returns an error status code.
    """
    response = client.get(
        "/ska-ost-osd/api/v1/osd",
        query_string={
            "cycle_id": 1,
            "source": "file",
            "capabilities": "mid",
            "array_assembly": "AA0.5",
        },
    )

    assert response.status_code == 200
    assert response.json == mid_osd_data


<<<<<<< HEAD
def test_invalid_osd_tmdata_source(client):
    """This function tests that a request with an invalid OSD TM data
       source ID returns the expected error response.

    :param client (FlaskClient): The Flask test client.

    :raises AssertionError: If the response does not contain the expected
       error message.
    """
    error_msgs = client.get(
        "/ska-ost-osd/api/v1/osd",
        query_string={
            "cycle_id": 3,
            "osd_version": "1..1.0",
            "source": "file",
            "capabilities": "mid",
            "array_assembly": "AAA3",
        },
    )

    expected_error_msg_1 = "osd_version 1..1.0 is not valid"
    expected_error_msg_2 = "array_assembly AAA3 is not valid"
    expected_error_msg_3 = "Cycle id 3 is not valid,Available IDs are 1,2"

    assert (
        error_msgs.json
        == f"{expected_error_msg_1}, {expected_error_msg_2}, {expected_error_msg_3}"
    )


=======
>>>>>>> 45c7483a
def test_invalid_osd_tmdata_source_capabilities(client):
    """This function tests that a request with an invalid capability
       returns the expected error response.

    :param client (FlaskClient): The Flask test client.

    :raises AssertionError: If the response does not contain the
       expected error message.
    """

    error_msgs = client.get(
        "/ska-ost-osd/api/v1/osd",
        query_string={
            "cycle_id": 1,
            "osd_version": "1.1.0",
            "source": "file",
            "capabilities": "midd",
            "array_assembly": "AA3",
        },
    )

    expected_error_msg = "'midd' is not one of ['mid', 'low']"
    assert error_msgs.json["detail"].startswith(expected_error_msg)


def test_response_body(client):
    """This function tests that the response from the REST API contains
       the expected body contents when retrieving OSD metadata.

    :raises AssertionError: If the response body is invalid.
    """

    response = client.get(
        "/ska-ost-osd/osd/api/v1/osd",
        query_string={
            "cycle_id": 3,
            "source": "file",
            "capabilities": "mid",
            "array_assembly": "AA0.5",
        },
    )

    error_msg = response.json
    expected_response = validation_response(error_msg)

    assert expected_response[0] == {"Error": error_msg}


def test_osd_source(client):
    """This function tests that a request with an OSD source as car .

    :param client (FlaskClient): The Flask test client.
    """
<<<<<<< HEAD
    error_msgs = client.get(
        "/ska-ost-osd/api/v1/osd",
        query_string={"capabilities": "mid", "array_assembly": "AA3"},
    )
=======
>>>>>>> 45c7483a

    response = client.get(
        "/ska-ost-osd/osd/api/v1/osd", query_string={"cycle_id": 1, "source": "car"}
    )
    error_msg = {
        "detail": (
            "gitlab://gitlab.com/ska-telescope/ost/ska-ost-osd?1.0.0#tmdata not found"
            " in SKA CAR - make sure to add tmdata CI!"
        ),
        "title": "Bad Request",
    }

    response.json == error_msg  # pylint: disable=W0104


def test_osd_source_gitlab(client):
    """This function tests that a request with an OSD source as car .

    :param client (FlaskClient): The Flask test client.
    """
<<<<<<< HEAD
    error_msg = "Validation failed"
    response = validation_response(
        error_msg=error_msg,
        status=0,
        title="Validation Error",
        http_status=HTTPStatus.OK,
    )
    expected = {"detail": "Validation failed", "title": "Validation Error", "status": 0}
    assert response[0] == expected


@pytest.mark.parametrize(
    "json_body_to_validate, response",
    [
        ("valid_semantic_validation_body", "valid_semantic_validation_response"),
        ("invalid_semantic_validation_body", "invalid_semantic_validation_response"),
    ],
)
def test_semantic_validate_api(client, request, json_body_to_validate, response):
    """
    Test semantic validation API with valid and invalid JSON
    """
    json_body = request.getfixturevalue(json_body_to_validate)
    expected_response = request.getfixturevalue(response)
    res = client.post("/ska-ost-osd/api/v1/semantic_validation", json=json_body)
    assert res.get_json() == expected_response


def test_semantic_validate_api_not_passing_required_keys(
    client, observing_command_input_missing_response, valid_semantic_validation_body
):
    """
    Test semantic validation API response with missing input observing_command_input key
    """
    json_body = valid_semantic_validation_body.copy()
    del json_body["observing_command_input"]
    expected_response = observing_command_input_missing_response
    res = client.post("/ska-ost-osd/api/v1/semantic_validation", json=json_body)
    assert res.get_json() == expected_response


@pytest.mark.parametrize(
    "json_body_to_validate, response, key_to_delete",
    [
        (
            "valid_semantic_validation_body",
            "valid_semantic_validation_response",
            "sources",
        ),
        (
            "valid_semantic_validation_body",
            "valid_semantic_validation_response",
            "interface",
        ),
        (
            "valid_semantic_validation_body",
            "valid_semantic_validation_response",
            "raise_semantic",
        ),
        (
            "valid_semantic_validation_body",
            "valid_semantic_validation_response",
            "osd_data",
        ),
    ],
)
def test_not_passing_optional_keys(
    request, client, json_body_to_validate, response, key_to_delete
):
    """
    Test semantic validation API response by not passing optional keys
    """
    json_body = request.getfixturevalue(json_body_to_validate).copy()
    del json_body[key_to_delete]
    expected_response = request.getfixturevalue(response)
    res = client.post("/ska-ost-osd/api/v1/semantic_validation", json=json_body)
    assert res.get_json() == expected_response


def test_wrong_values_and_no_observing_command_input(
    wrong_semantic_validation_parameter_value_response,
    wrong_semantic_validation_parameter_body,
    client,
):
    """
    Test semantic validation API response with wrong values
    """
    json_body = wrong_semantic_validation_parameter_body
    expected_response = wrong_semantic_validation_parameter_value_response
    res = client.post("/ska-ost-osd/api/v1/semantic_validation", json=json_body)
    assert res.get_json() == expected_response
=======

    response = client.get(
        "/ska-ost-osd/osd/api/v1/osd", query_string={"cycle_id": 1, "source": "gitlab"}
    )

    error_msg = [{"Error": "404: 404 Commit Not Found"}, 422]

    response.json == error_msg  # pylint: disable=W0104
>>>>>>> 45c7483a
<|MERGE_RESOLUTION|>--- conflicted
+++ resolved
@@ -111,6 +111,7 @@
                     " is not valid, array_assembly AAA3 is not valid"
                 ),
                 "title": "Bad Request",
+                "status": -1
             },
         ),
         (
@@ -124,6 +125,7 @@
                     "Array Assembly AA3 doesn't exists. Available are AA0.5, AA1, AA2"
                 ),
                 "title": "Bad Request",
+                "status": -1
             },
         ),
     ],
@@ -152,7 +154,7 @@
     """
 
     response = client.get(
-        "/ska-ost-osd/osd/api/v1/osd",
+        "/ska-ost-osd/api/v1/osd",
         query_string={
             "cycle_id": cycle_id,
             "osd_version": osd_version,
@@ -188,39 +190,39 @@
     assert response.json == mid_osd_data
 
 
-<<<<<<< HEAD
-def test_invalid_osd_tmdata_source(client):
-    """This function tests that a request with an invalid OSD TM data
-       source ID returns the expected error response.
-
-    :param client (FlaskClient): The Flask test client.
-
-    :raises AssertionError: If the response does not contain the expected
-       error message.
-    """
-    error_msgs = client.get(
-        "/ska-ost-osd/api/v1/osd",
-        query_string={
-            "cycle_id": 3,
-            "osd_version": "1..1.0",
-            "source": "file",
-            "capabilities": "mid",
-            "array_assembly": "AAA3",
-        },
-    )
-
-    expected_error_msg_1 = "osd_version 1..1.0 is not valid"
-    expected_error_msg_2 = "array_assembly AAA3 is not valid"
-    expected_error_msg_3 = "Cycle id 3 is not valid,Available IDs are 1,2"
-
-    assert (
-        error_msgs.json
-        == f"{expected_error_msg_1}, {expected_error_msg_2}, {expected_error_msg_3}"
-    )
-
-
-=======
->>>>>>> 45c7483a
+# <<<<<<< HEAD
+# def test_invalid_osd_tmdata_source(client):
+#     """This function tests that a request with an invalid OSD TM data
+#        source ID returns the expected error response.
+#
+#     :param client (FlaskClient): The Flask test client.
+#
+#     :raises AssertionError: If the response does not contain the expected
+#        error message.
+#     """
+#     error_msgs = client.get(
+#         "/ska-ost-osd/api/v1/osd",
+#         query_string={
+#             "cycle_id": 3,
+#             "osd_version": "1..1.0",
+#             "source": "file",
+#             "capabilities": "mid",
+#             "array_assembly": "AAA3",
+#         },
+#     )
+#
+#     expected_error_msg_1 = "osd_version 1..1.0 is not valid"
+#     expected_error_msg_2 = "array_assembly AAA3 is not valid"
+#     expected_error_msg_3 = "Cycle id 3 is not valid,Available IDs are 1,2"
+#
+#     assert (
+#         error_msgs.json
+#         == f"{expected_error_msg_1}, {expected_error_msg_2}, {expected_error_msg_3}"
+#     )
+#
+#
+# =======
+# >>>>>>> main
 def test_invalid_osd_tmdata_source_capabilities(client):
     """This function tests that a request with an invalid capability
        returns the expected error response.
@@ -245,63 +247,44 @@
     expected_error_msg = "'midd' is not one of ['mid', 'low']"
     assert error_msgs.json["detail"].startswith(expected_error_msg)
 
-
+#
+# <<<<<<< HEAD
+# def test_osd_source(client):
+#     """This function tests that a request with an OSD source as car .
+#
+#     :param client (FlaskClient): The Flask test client.
+#     """
+#     osd_source_link = client.get(
+#         "/ska-oso-osd/api/v1/osd", query_string={"cycle_id": 1, "source": "car"}
+#     )
+#     assert osd_source_link == osd_source_link
+#
+#
+# def test_invalid_array_assembly(client):
+#     """Test invalid array_assembly
+#     :param client (FlaskClient): The Flask test client.
+#     """
+#     error_msgs = client.get(
+#         "/ska-ost-osd/api/v1/osd",
+#         query_string={"capabilities": "mid", "array_assembly": "AA3"},
+#     )
+#
+#     assert (
+#         error_msgs.json
+#         == "Array Assembly AA3 doesn't exists. Available are AA0.5, AA1, AA2"
+#     )
+#
+#
+# def test_response_body():
+# =======
 def test_response_body(client):
+# >>>>>>> main
     """This function tests that the response from the REST API contains
        the expected body contents when retrieving OSD metadata.
 
     :raises AssertionError: If the response body is invalid.
     """
-
-    response = client.get(
-        "/ska-ost-osd/osd/api/v1/osd",
-        query_string={
-            "cycle_id": 3,
-            "source": "file",
-            "capabilities": "mid",
-            "array_assembly": "AA0.5",
-        },
-    )
-
-    error_msg = response.json
-    expected_response = validation_response(error_msg)
-
-    assert expected_response[0] == {"Error": error_msg}
-
-
-def test_osd_source(client):
-    """This function tests that a request with an OSD source as car .
-
-    :param client (FlaskClient): The Flask test client.
-    """
-<<<<<<< HEAD
-    error_msgs = client.get(
-        "/ska-ost-osd/api/v1/osd",
-        query_string={"capabilities": "mid", "array_assembly": "AA3"},
-    )
-=======
->>>>>>> 45c7483a
-
-    response = client.get(
-        "/ska-ost-osd/osd/api/v1/osd", query_string={"cycle_id": 1, "source": "car"}
-    )
-    error_msg = {
-        "detail": (
-            "gitlab://gitlab.com/ska-telescope/ost/ska-ost-osd?1.0.0#tmdata not found"
-            " in SKA CAR - make sure to add tmdata CI!"
-        ),
-        "title": "Bad Request",
-    }
-
-    response.json == error_msg  # pylint: disable=W0104
-
-
-def test_osd_source_gitlab(client):
-    """This function tests that a request with an OSD source as car .
-
-    :param client (FlaskClient): The Flask test client.
-    """
-<<<<<<< HEAD
+# <<<<<<< HEAD
     error_msg = "Validation failed"
     response = validation_response(
         error_msg=error_msg,
@@ -312,6 +295,48 @@
     expected = {"detail": "Validation failed", "title": "Validation Error", "status": 0}
     assert response[0] == expected
 
+
+def test_osd_source(client):
+    """This function tests that a request with an OSD source as car .
+
+    :param client (FlaskClient): The Flask test client.
+    """
+
+    response = client.get(
+        "/ska-ost-osd/api/v1/osd", query_string={"cycle_id": 1, "source": "car"}
+    )
+    error_msg = {
+        "detail": (
+            "gitlab://gitlab.com/ska-telescope/ost/ska-ost-osd?1.0.0#tmdata not found"
+            " in SKA CAR - make sure to add tmdata CI!"
+        ),
+        "title": "Bad Request",
+    }
+    import pdb
+    pdb.set_trace()
+    response.json == error_msg  # pylint: disable=W0104
+
+
+def test_osd_source_gitlab(client):
+    """This function tests that a request with an OSD source as car .
+
+    :param client (FlaskClient): The Flask test client.
+    """
+
+    response = client.get(
+        "/ska-ost-osd/api/v1/osd", query_string={"cycle_id": 1, "source": "gitlab"}
+    )
+
+    error_msg = [
+  {
+    "detail": "404: 404 Commit Not Found",
+    "status": 0,
+    "title": "Internal Server Error"
+  },
+  500
+]
+
+    response.json == error_msg  # pylint: disable=W0104
 
 @pytest.mark.parametrize(
     "json_body_to_validate, response",
@@ -393,13 +418,21 @@
     expected_response = wrong_semantic_validation_parameter_value_response
     res = client.post("/ska-ost-osd/api/v1/semantic_validation", json=json_body)
     assert res.get_json() == expected_response
-=======
-
-    response = client.get(
-        "/ska-ost-osd/osd/api/v1/osd", query_string={"cycle_id": 1, "source": "gitlab"}
-    )
-
-    error_msg = [{"Error": "404: 404 Commit Not Found"}, 422]
-
-    response.json == error_msg  # pylint: disable=W0104
->>>>>>> 45c7483a
+# =======
+#
+#     response = client.get(
+#         "/ska-ost-osd/api/v1/osd",
+#         query_string={
+#             "cycle_id": 3,
+#             "source": "file",
+#             "capabilities": "mid",
+#             "array_assembly": "AA0.5",
+#         },
+#     )
+#
+#     error_msg = response.json
+#     expected_response = validation_response(error_msg)
+#
+#     assert expected_response[0] == {"Error": error_msg}
+
+# >>>>>>> main