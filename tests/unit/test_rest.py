from http import HTTPStatus
from unittest.mock import MagicMock, patch

import pytest

from ska_ost_osd.rest import get_openapi_spec, init_app
from ska_ost_osd.rest.api.resources import validation_response


def test_init_app(open_api_spec):
    """This function tests that the Flask application can be initialized
       properly and that the OpenAPI spec is registered as expected.

    :param open_api_spec (dict): The OpenAPI specification expected to be
       registered on the app.

    :raises AssertionError: If the app fails to initialize or the wrong spec
       is registered.
    """

    with patch("ska_ost_osd.rest.get_openapi_spec", return_value=open_api_spec):
        app = init_app()

        assert app.url_map._rules_by_endpoint[  # pylint: disable=W0212
            "/ska-ost-osd/osd/api/v2.ska_ost_osd_rest_api_resources_get_osd"
        ]


def test_get_openapi_spec(open_api_spec):
    """This function tests that a valid OpenAPI specification
       is returned when requesting the API documentation.

    :params open_api_spec (dict): The expected OpenAPI specification

    :raises AssertionError: If the response spec differs from expected.
    """

    with patch("ska_ost_osd.rest.prance.ResolvingParser", autospec=True) as mock_parser:
        instance = mock_parser.return_value
        instance.specification = open_api_spec

        spec = get_openapi_spec()

        assert (
            spec == open_api_spec
        ), "The specification should match the mock specification"
        mock_parser.assert_called_once_with(  # pylint: disable=W0106
            (
                "/builds/ska-telescope/ost/ska-ost-osd/src/"
                "ska_ost_osd/rest/./openapi/osd-openapi-v1.yaml"
            ),
            lazy=True,
            strict=True,
        ), "ResolvingParser should be called with expected arguments"


def test_init_app_client(client, open_api_spec):
    """This function tests that the get_openapi_spec function returns
       the expected OpenAPI specification.

    :param open_api_spec (dict): The OpenAPI specification that is expected
       to be returned.

    :raises AssertionError: If the actual spec returned does not match the
       expected spec.
    """

    with (
        patch("ska_ost_osd.rest.get_openapi_spec", return_value=open_api_spec),
        patch("ska_ost_osd.rest.App") as mock_connexion_app,
    ):
        mock_connexion_instance = mock_connexion_app.return_value
        mock_flask_app = mock_connexion_instance.app
        mock_flask_app.test_client = MagicMock(return_value=client)

        init_app(open_api_spec=open_api_spec)

        # Verify that the Connexion app is initialized with the correct parameters
        mock_connexion_app.assert_called_once_with(
            "ska_ost_osd.rest", specification_dir="openapi/"
        )

        # Verify that the API is added with the correct spec and base path
        mock_connexion_instance.add_api.assert_called_once()
        call_args = mock_connexion_instance.add_api.call_args
        assert call_args[0][0] == open_api_spec
        assert call_args[1]["base_path"].startswith("/")


@pytest.mark.parametrize(
    "cycle_id, osd_version, source, capabilities, array_assembly, expected",
    [
        (
            3,
            "1..1.0",
            "file",
            "mid",
            "AAA3",
            {
                "detail": [
                    "Cycle_id and Array_assembly cannot be used together",
                    "osd_version 1..1.0 is not valid",
                    "array_assembly AAA3 is not valid",
                    "Cycle 3 is not valid,Available IDs are 1",
                ],
                "status": -1,
                "title": "Value Error",
            },
        ),
        (
            None,
            None,
            "file",
            "mid",
            "AA3",
            {
                "detail": [
                    "Array Assembly AA3 is not valid,Available Array Assemblies"
                    " are AA0.5, AA1, AA2"
                ],
                "title": "Value Error",
                "status": -1,
            },
        ),
        (
            1,
            None,
            None,
            None,
            "AA0.5",
            {
                "detail": ["Cycle_id and Array_assembly cannot be used together"],
                "status": -1,
                "title": "Value Error",
            },
        ),
        (
            None,
            None,
            None,
            None,
            None,
            {
                "detail": ["Either cycle_id or capabilities must be provided"],
                "status": -1,
                "title": "Value Error",
            },
        ),
        (
            1,
            "3.0.7",
            None,
            ["mid"],
            None,
            {
<<<<<<< HEAD
                "detail": [
                    "OSD Version 3.0.7 is not valid,Available OSD Versions are"
                    " ['1.0.2']"
                ],
=======
                "detail": {
                    "osd_version": (
                        "Invalid OSD Version 3.0.7 Valid OSD Versions are ['2.0.0']"
                    )
                },
>>>>>>> 2d85ad63
                "status": -1,
                "title": "Value Error",
            },
        ),
    ],
)
def test_invalid_osd_tmdata_source(
    cycle_id,
    osd_version,
    source,
    capabilities,
    array_assembly,
    expected,
    client,
):
    """This test case checks the functionality of OSD API
        It will validate all params and retunr expected output.

    :param cycle_id,: 1, 2
    :param osd_version,: 1.0.0
    :param source,: File, Car and Gitlab
    :param capabilities: Mid or Low
    :param array_assembly: Array Assembly AA0.5, AA1
    :param expected: output of OSD API
    :param client: Flask test client

    :returns: assert equals values
    """

    response = client.get(
        "/ska-ost-osd/osd/api/v2/osd",
        query_string={
            "cycle_id": cycle_id,
            "osd_version": osd_version,
            "source": source,
            "capabilities": capabilities,
            "array_assembly": array_assembly,
        },
    )
    assert response.json == expected


def test_osd_endpoint(client, mid_osd_data):
    """This function tests that a request to the OSD endpoint for a
        specific OSD returns expected data for that OSD.

    :param client (FlaskClient): The Flask test client.
    :param mid_osd_data (dict): The expected data for the OSD.

    :raises AssertionError: If the response does not contain the expected
         OSD data or returns an error status code.
    """
    response = client.get(
        "/ska-ost-osd/osd/api/v2/osd",
        query_string={
            "source": "file",
            "capabilities": "mid",
            "array_assembly": "AA0.5",
        },
    )

    assert response.status_code == 200
    assert response.json == mid_osd_data


def test_invalid_osd_tmdata_source_capabilities(client):
    """This function tests that a request with an invalid capability
       returns the expected error response.

    :param client (FlaskClient): The Flask test client.

    :raises AssertionError: If the response does not contain the
       expected error message.
    """

    error_msgs = client.get(
        "/ska-ost-osd/osd/api/v2/osd",
        query_string={
            "cycle_id": 1,
            "osd_version": "1.1.0",
            "source": "file",
            "capabilities": "midd",
            "array_assembly": "AA3",
        },
    )

    expected_error_msg = "'midd' is not one of ['mid', 'low']"
    assert error_msgs.json["detail"].startswith(expected_error_msg)


def test_response_body():
    """This function tests that the response from the REST API contains
       the expected body contents when retrieving OSD metadata.

    :raises AssertionError: If the response body is invalid.
    """

    error_msg = "Validation failed"
    response = validation_response(
        detail=error_msg,
        status=0,
        title="Validation Error",
        http_status=HTTPStatus.OK,
    )
    expected = {"detail": "Validation failed", "title": "Validation Error", "status": 0}
    assert response[0] == expected


def test_osd_source(client):
    """This function tests that a request with an OSD source as car .

    :param client (FlaskClient): The Flask test client.
    """

    response = client.get(
        "/ska-ost-osd/osd/api/v2/osd", query_string={"cycle_id": 1, "source": "car"}
    )
    error_msg = {
        "detail": (
            "gitlab://gitlab.com/ska-telescope/ost/ska-ost-osd?1.0.0#tmdata not found"
            " in SKA CAR - make sure to add tmdata CI!"
        ),
        "title": "Bad Request",
    }

    response.json == error_msg  # pylint: disable=W0104


def test_osd_source_gitlab(client):
    """This function tests that a request with an OSD source as car .

    :param client (FlaskClient): The Flask test client.
    """

    response = client.get(
        "/ska-ost-osd/osd/api/v2/osd", query_string={"cycle_id": 1, "source": "gitlab"}
    )

    error_msg = [
        {
            "detail": "404: 404 Commit Not Found",
            "status": 0,
            "title": "Internal Server Error",
        },
        500,
    ]

    response.json == error_msg  # pylint: disable=W0104


@patch("ska_ost_osd.rest.api.resources.get_tmdata_sources")
@pytest.mark.parametrize(
    "json_body_to_validate, response",
    [
        ("valid_semantic_validation_body", "valid_semantic_validation_response"),
        ("invalid_semantic_validation_body", "invalid_semantic_validation_response"),
    ],
)
def test_semantic_validate_api(
    mock_tmdata, client, request, json_body_to_validate, response
):
    """
    Test semantic validation API with valid and invalid JSON
    """
    mock_tmdata.return_value = ["file://tmdata"]
    json_body = request.getfixturevalue(json_body_to_validate)
    expected_response = request.getfixturevalue(response)

    res = client.post("/ska-ost-osd/osd/api/v2/semantic_validation", json=json_body)
    assert res.get_json() == expected_response


def test_semantic_validate_api_not_passing_required_keys(
    client, observing_command_input_missing_response, valid_semantic_validation_body
):
    """
    Test semantic validation API response with missing input observing_command_input key
    """
    json_body = valid_semantic_validation_body.copy()
    del json_body["observing_command_input"]
    expected_response = observing_command_input_missing_response
    res = client.post("/ska-ost-osd/osd/api/v2/semantic_validation", json=json_body)
    assert res.get_json() == expected_response


@patch("ska_ost_osd.rest.api.resources.get_tmdata_sources")
@pytest.mark.parametrize(
    "json_body_to_validate, response, key_to_delete",
    [
        (
            "valid_semantic_validation_body",
            "valid_semantic_validation_response",
            "sources",
        ),
        (
            "valid_semantic_validation_body",
            "valid_semantic_validation_response",
            "interface",
        ),
        (
            "valid_semantic_validation_body",
            "valid_semantic_validation_response",
            "raise_semantic",
        ),
        (
            "valid_semantic_validation_body",
            "valid_semantic_validation_response",
            "osd_data",
        ),
    ],
)
def test_not_passing_optional_keys(
    mock_tmdata, request, client, json_body_to_validate, response, key_to_delete
):
    """
    Test semantic validation API response by not passing optional keys
    """
    mock_tmdata.return_value = ["file://tmdata"]
    json_body = request.getfixturevalue(json_body_to_validate).copy()
    del json_body[key_to_delete]
    expected_response = request.getfixturevalue(response)
    res = client.post("/ska-ost-osd/osd/api/v2/semantic_validation", json=json_body)
    assert res.get_json() == expected_response


def test_wrong_values_and_no_observing_command_input(
    wrong_semantic_validation_parameter_value_response,
    wrong_semantic_validation_parameter_body,
    client,
):
    """
    Test semantic validation API response with wrong values
    """
    json_body = wrong_semantic_validation_parameter_body
    expected_response = wrong_semantic_validation_parameter_value_response
    res = client.post("/ska-ost-osd/osd/api/v2/semantic_validation", json=json_body)
    assert res.get_json() == expected_response


@patch("ska_ost_osd.rest.api.resources.get_tmdata_sources")
def test_passing_only_required_keys(
    mock_tmdata,
    client,
    valid_only_observing_command_input_in_request_body,
    valid_semantic_validation_response,
):
    """
    Test semantic validation API response with only required keys.
    """
    mock_tmdata.return_value = ["file://tmdata"]
    json_body = valid_only_observing_command_input_in_request_body
    expected_response = valid_semantic_validation_response
    res = client.post("/ska-ost-osd/osd/api/v2/semantic_validation", json=json_body)
    assert res.get_json() == expected_response<|MERGE_RESOLUTION|>--- conflicted
+++ resolved
@@ -153,18 +153,10 @@
             ["mid"],
             None,
             {
-<<<<<<< HEAD
                 "detail": [
                     "OSD Version 3.0.7 is not valid,Available OSD Versions are"
-                    " ['1.0.2']"
+                    " ['2.0.0']"
                 ],
-=======
-                "detail": {
-                    "osd_version": (
-                        "Invalid OSD Version 3.0.7 Valid OSD Versions are ['2.0.0']"
-                    )
-                },
->>>>>>> 2d85ad63
                 "status": -1,
                 "title": "Value Error",
             },
