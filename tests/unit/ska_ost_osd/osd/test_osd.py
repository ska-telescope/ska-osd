from unittest.mock import patch

import pytest

from ska_ost_osd.osd.common.utils import get_osd_latest_version
from ska_ost_osd.osd.models.models import ValidationOnCapabilities
from ska_ost_osd.osd.osd import get_osd_data, osd_tmdata_source, update_osd_file
from tests.conftest import tm_data_osd
from tests.unit.ska_ost_osd.common.constant import (
    DEFAULT_OSD_RESPONSE_WITH_NO_PARAMETER,
    OSD_RESPONSE_WITH_CAPABILITIES_ARRAY_ASSEMBLY_PARAMETER,
    OSD_RESPONSE_WITH_ONLY_CAPABILITIES_PARAMETER,
)


@pytest.mark.parametrize(
    "capabilities, array_assembly, tmdata, file_path",
    [
        (None, None, tm_data_osd, DEFAULT_OSD_RESPONSE_WITH_NO_PARAMETER),
        (
            ["mid"],
            None,
            tm_data_osd,
            OSD_RESPONSE_WITH_ONLY_CAPABILITIES_PARAMETER,
        ),
        (
            ["mid"],
            "AA0.5",
            tm_data_osd,
            OSD_RESPONSE_WITH_CAPABILITIES_ARRAY_ASSEMBLY_PARAMETER,
        ),
    ],
)
def test_get_osd_data(
    capabilities,
    array_assembly,
    tmdata,  # pylint: disable=W0613
    file_path,
    create_entity_object,
    tm_data_osd,  # pylint: disable=W0621
):
    """This test case checks the functionality of get_osd_data it converts the
    python dict into list keys and checks for equality with expected output.

    :param capabilities: Mid or Low
    :param array_assembly: Array Assembly AA0.5, AA1
    :param tmdata: tmdata object
    :param expected: output of get_osd_data function
    :param tm_data_osd: tmdata fixture
    :returns: assert equals values
    """

    result, _ = get_osd_data(
        capabilities, array_assembly, tmdata=tm_data_osd, process_templates=False
    )
    result_keys = result["capabilities"].keys()
    expected = create_entity_object(file_path)
    expected_keys = expected["capabilities"].keys()

    assert result_keys == expected_keys


def test_set_source_car_method(validate_car_class):
    """This test case checks if the output of the osd_tmdata_source function is
    as expected or not.

    :param osd_tmdata_source: validate_car_class fixture.
    """

    assert validate_car_class == ("car:ost/ska-ost-osd?1.11.0#tmdata",)


def test_set_source_gitlab_method(validate_gitlab_class):
    """This test case checks if the output of the osd_tmdata_source function is
    as expected or not.

    :param osd_tmdata_source: validate_gitlab_class fixture.
    """

    msg = "nak-776-osd-implementation-file-versioning#tmdata"

    assert validate_gitlab_class == (
        f"gitlab://gitlab.com/ska-telescope/ost/ska-ost-osd?{msg}",
    )


def test_validate_gitlab_with_both_invalid_param():
    """This test case checks if the output of the osd_tmdata_source when no
    parameter is given and latest version is returned or not."""

    ost_osd_version = get_osd_latest_version()

    msg = f"car:ost/ska-ost-osd?{ost_osd_version}#tmdata"
    tm_data_src, _ = osd_tmdata_source()

    assert tm_data_src == (msg,)


def test_check_osd_version_method():
    """This test case checks if the output of the osd_tmdata_source when
    osd_version parameter is given it should return the correct URL."""
    tm_data_src, _ = osd_tmdata_source(osd_version="1.0.0")
    assert tm_data_src == ("car:ost/ska-ost-osd?1.0.0#tmdata",)


def test_check_cycle_id_and_osd_version_method():
    """This test case checks if the output of the osd_tmdata_source when
    cycle_id and osd_version parameter is given it should return the correct
    URL."""
    tm_data_src, _ = osd_tmdata_source(cycle_id=1, osd_version="1.11.0")
    assert tm_data_src == ("car:ost/ska-ost-osd?1.11.0#tmdata",)


def test_check_cycle_id_2_and_osd_version_method():
    """This test case checks if the output of the osd_tmdata_source when
    cycle_id and osd_version parameter is given it should return the correct
    URL."""
    tm_data_src, _ = osd_tmdata_source(cycle_id=2, osd_version="1.0.0")
    assert tm_data_src == ("car:ost/ska-ost-osd?1.0.0#tmdata",)


def test_check_cycle_id_with_source_method():
    """This test case checks if the output of the osd_tmdata_source when
    cycle_id, osd_version and source parameter is given it should return the
    correct URL."""
    tm_data_src, _ = osd_tmdata_source(cycle_id=2, osd_version="1.0.0", source="file")
    assert tm_data_src == ("file://tmdata",)


def test_check_master_branch_method():
    """This test case checks if the output of the osd_tmdata_source when
    cycle_id, gitlab_branch and source parameter is given it should return the
    correct URL."""
    tm_data_src, _ = osd_tmdata_source(
        cycle_id=2, gitlab_branch="master", source="gitlab"
    )
    assert tm_data_src == (
        "gitlab://gitlab.com/ska-telescope/ost/ska-ost-osd?master#tmdata",
    )


def test_invalid_osd_tmdata_source():
    """This test case checks if the output of the osd_tmdata_source when
    cycle_id, gitlab_branch and source parameter and osd_version is given
    incorrect it should return the appropriate error messages."""

    _, error_msgs = osd_tmdata_source(
        cycle_id=100000,
        osd_version="1.1.0",
        gitlab_branch="main",
        source="github",
        versions_dict={"cycle_1": ["1.0.0"]},
    )
    assert error_msgs == [
        "Source is not valid available are file, car, gitlab",
        "Only one parameter is needed either osd_version or gitlab_branch",
        "Cycle 100000 is not valid,Available IDs are 1",
    ]


def test_invalid_get_osd_data_capability(tm_data_osd):  # pylint: disable=W0621
    """This test case checks if the output of the get_osd_data when
    capabilities is given incorrect with correct array_assembly it should
    return the appropriate error messages.

    :param tm_data_osd: tm_data_osd
    """

    _, error_msgs = get_osd_data(
        capabilities=["midd"],
        array_assembly="AA1",
        tmdata=tm_data_osd,
        process_templates=False,
    )
    assert error_msgs == [
        "Capability midd is not valid,Available Capabilities are low, mid,"
        " observatory_policies"
    ]


def test_invalid_get_osd_data_array_assembly(tm_data_osd):  # pylint: disable=W0621
    """This test case checks if the output of the get_osd_data when
    array_assembly is given incorrect with correct capabilities it should
    return the appropriate error messages.

    :param tm_data_osd: tm_data_osd
    """
    aa_value = "AA100000"

    _, error_msgs = get_osd_data(
        capabilities=["mid"],
        array_assembly=aa_value,
        tmdata=tm_data_osd,
        process_templates=False,
    )
    msg = ",".join(error_msgs[0].split(",")[1:])

    assert error_msgs[0] == f"Array Assembly {aa_value} is not valid,{msg}"


@pytest.fixture
def sample_existing_data():
    return {
        "telescope": "SKA-Mid",
        "basic_capabilities": {
            "max_frequency": 15.3e9,
            "min_frequency": 350e6,
        },
        "AA0.5": {
            "max_baseline": 1000,
            "num_stations": 64,
        },
    }


def test_update_osd_file_1():
    """Test update_osd_file function when updating nested dictionary fields
    and observatory policy."""
    validated_capabilities = {
        "capabilities": {
            "mid": {
                "AA0.5": {
                    "existing_key": {"nested_key": "new_value"},
                    "new_key": "new_value",
                }
            }
        }
    }
    validated_capabilities = ValidationOnCapabilities(**validated_capabilities)
    observatory_policy = {"new_policy": "value"}
    existing_stored_data = {
        "AA0.5": {
            "existing_key": {
                "nested_key": "old_value",
                "untouched_key": "untouched_value",
            },
            "untouched_field": "untouched_value",
        }
    }

    expected_updated_data = {
        "AA0.5": {
            "existing_key": {"nested_key": "new_value"},
            "untouched_field": "untouched_value",
            "new_key": "new_value",
        }
    }

    with patch("ska_ost_osd.osd.osd.update_file"):
        updated_data = update_osd_file(
            validated_capabilities,
            observatory_policy,
            existing_stored_data,
            telescope="mid",
        )
    assert updated_data == expected_updated_data


def test_update_osd_file_invalid_input(
    sample_existing_data,
):  # pylint: disable=W0621
    """Test update_osd_file with invalid input structure."""
    invalid_input = {"invalid_key": {"telescope": "SKA-Mid"}}
    with patch("ska_ost_osd.osd.osd.update_file"):
        with pytest.raises(AttributeError):
            update_osd_file(invalid_input, {}, sample_existing_data, telescope="mid")


def test_update_osd_file_nested_dict_update(
    sample_existing_data,
):  # pylint: disable=W0621
    """Test update_osd_file with nested dictionary updates."""

    update_data = {
        "capabilities": {
            "SKA-Mid": {
                "basic_capabilities": {
                    "new_capability": "value",
                    "max_frequency": 16e9,  # Updating existing value
                },
                "AA0.5": {
                    "new_field": "new_value",
                },
            }
        }
    }
    validated_capabilities = ValidationOnCapabilities(**update_data)
    result = update_osd_file(
        validated_capabilities, {}, sample_existing_data, telescope="mid"
    )

    assert result["basic_capabilities"]["new_capability"] == "value"
    assert result["basic_capabilities"]["max_frequency"] == 16e9
    assert result["AA0.5"]["new_field"] == "new_value"
    assert result["AA0.5"]["max_baseline"] == 1000  # Existing value should be preserved


def test_update_osd_file_non_existent_telescope(
    sample_existing_data,
):  # pylint: disable=W0621
    non_existent_telescope = {
        "capabilities": {
            "SKA-Low": {  # This telescope doesn't exist in the sample data
                "basic_capabilities": {
                    "max_frequency": 350e6,
                }
            }
        }
    }
    validated_capabilities = ValidationOnCapabilities(**non_existent_telescope)
    result = update_osd_file(
        validated_capabilities, {}, sample_existing_data, telescope="low"
    )
    assert "SKA-Low" not in result


def test_update_osd_file_observatory_policy_update(
    sample_existing_data, mocker
):  # pylint: disable=W0621
    """Test update_osd_file with observatory policy updates."""
    mock_update_file = mocker.patch("ska_ost_osd.osd.osd.update_file")

    update_data = {
        "capabilities": {
            "SKA-Mid": {
                "basic_capabilities": {
                    "new_capability": "value",
                }
            }
        }
    }

    observatory_policy = {"new_policy": "value"}
    validated_capabilities = ValidationOnCapabilities(**update_data)
    update_osd_file(
        validated_capabilities,
        observatory_policy,
        sample_existing_data,
        telescope="mid",
    )

<<<<<<< HEAD
    assert mock_update_file.call_count == 1
=======
    assert mock_update_file.call_count == 2


def test_get_osd_data_with_process_templates(tm_data_osd):  # pylint: disable=W0621
    """Test that process_templates parameter is properly passed through."""
    # Test with process_templates=False (default)
    result_false, _ = get_osd_data(
        capabilities=["mid"],
        array_assembly="AA0.5",
        tmdata=tm_data_osd,
        process_templates=False,
    )

    # Test with process_templates=True
    result_true, _ = get_osd_data(
        capabilities=["mid"],
        array_assembly="AA0.5",
        tmdata=tm_data_osd,
        process_templates=True,
    )

    # Both should return valid data structures
    assert "capabilities" in result_false
    assert "capabilities" in result_true
    assert "mid" in result_false["capabilities"]
    assert "mid" in result_true["capabilities"]


@patch("ska_ost_osd.osd.osd.process_template_mappings")
def test_get_osd_data_template_processing_called(
    mock_process_templates, tm_data_osd
):  # pylint: disable=W0621
    """Test that process_template_mappings is called when process_templates=True."""

    # Mock the template processing function to return modified data
    def mock_template_processing(data, _capability, _template_data):
        # Add mock subarray_templates to the data
        modified_data = data.copy()
        if "AA0.5" in modified_data:
            modified_data["AA0.5"]["subarray_templates"] = {
                "mid_template_1": {"config": "test"}
            }
        return modified_data

    mock_process_templates.side_effect = mock_template_processing

    # Test with process_templates=True
    result, _ = get_osd_data(
        capabilities=["mid"],
        array_assembly="AA0.5",
        tmdata=tm_data_osd,
        process_templates=True,
    )

    # Verify that process_template_mappings was called
    assert mock_process_templates.called

    # Verify the result contains the mocked template data
    assert "capabilities" in result
    assert "mid" in result["capabilities"]
    assert "AA0.5" in result["capabilities"]["mid"]
    assert "subarray_templates" in result["capabilities"]["mid"]["AA0.5"]
    assert (
        "mid_template_1" in result["capabilities"]["mid"]["AA0.5"]["subarray_templates"]
    )
>>>>>>> 20758f6f
<|MERGE_RESOLUTION|>--- conflicted
+++ resolved
@@ -339,10 +339,7 @@
         telescope="mid",
     )
 
-<<<<<<< HEAD
     assert mock_update_file.call_count == 1
-=======
-    assert mock_update_file.call_count == 2
 
 
 def test_get_osd_data_with_process_templates(tm_data_osd):  # pylint: disable=W0621
@@ -406,5 +403,4 @@
     assert "subarray_templates" in result["capabilities"]["mid"]["AA0.5"]
     assert (
         "mid_template_1" in result["capabilities"]["mid"]["AA0.5"]["subarray_templates"]
-    )
->>>>>>> 20758f6f
+    )