--- conflicted
+++ resolved
@@ -6,10 +6,7 @@
 import pytest
 from ska_telmodel.data import TMData
 
-<<<<<<< HEAD
-=======
 from ska_ost_osd.osd.helper import OSDDataException
->>>>>>> 2d1bbd4d
 from ska_ost_osd.osd.osd import get_osd_data, osd_tmdata_source
 
 
@@ -161,6 +158,25 @@
     )
 
 
+def test_validate_gitlab_with_both_param():
+    """This test case catches the exception when both osd_version and
+        gitlab_branch are given.
+
+    :raises: OSDDataException
+    """
+
+    with pytest.raises(
+        OSDDataException,
+        match="Only one parameter is needed either osd_version or gitlab_branch",
+    ):
+        osd_tmdata_source(
+            cycle_id=1,
+            osd_version="1.11.0",
+            gitlab_branch="nak-776-osd-implementation-file-versioning",
+            source="gitlab",
+        )
+
+
 def test_validate_gitlab_with_both_invalid_param():
     """This test case checks if the output of the osd_tmdata_source
     when no parameter is given and latest version is
@@ -227,7 +243,6 @@
 
     assert osd_tmdata_source(cycle_id=2, gitlab_branch="master", source="gitlab") == (
         "gitlab://gitlab.com/ska-telescope/ost/ska-ost-osd?master#osd_data",
-<<<<<<< HEAD
     )
 
 
@@ -292,7 +307,4 @@
         "Array Assembly AA3 doesn't exists. Available are AA0.5, AA1, AA2"
     )
 
-    assert expected_error_msg == f"{expected_error_msg_1}"
-=======
-    )
->>>>>>> 2d1bbd4d
+    assert expected_error_msg == f"{expected_error_msg_1}"