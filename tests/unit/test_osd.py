import json
import os
from importlib.metadata import version
from typing import Any

import pytest
from ska_telmodel.data import TMData

from ska_ost_osd.osd.osd import get_osd_data, osd_tmdata_source


def read_json(json_file_location: str) -> dict[dict[str, Any]]:
    """This function returns json file object from local file system

    :param json_file_location: json file.

    :returns: file content as json object
    """

    cwd, _ = os.path.split(__file__)
    path = os.path.join(cwd, json_file_location)

    with open(path) as user_file:  # pylint: disable=W1514
        file_contents = json.load(user_file)

    return file_contents


DEFAULT_OSD_RESPONSE_WITH_NO_PARAMETER = read_json(
    "test_files/default_osd_response.json"
)
OSD_RESPONSE_WITH_ONLY_CAPABILITIES_PARAMETER = read_json(
    "test_files/osd_response_with_capabilities.json"
)

file_name = "osd_response_with_capabilities_and_array_assembly.json"
OSD_RESPONSE_WITH_CAPABILITIES_ARRAY_ASSEMBLY_PARAMETER = read_json(
    f"test_files/{file_name}"
)


@pytest.fixture(scope="module")
def tm_data():
    """This function is used as a fixture for tm_data object

    :returns: tmdata object
    """

    source_uris, _ = osd_tmdata_source(cycle_id=1, source="file")
    return TMData(source_uris=source_uris)


@pytest.fixture(scope="module")
def validate_car_class():
    """This function is used as a fixture for osd_tmdata_source object
        with osd_version as '1.11.0'

    :returns: osd_tmdata_source object
    """
    tmdata_source, _ = osd_tmdata_source(osd_version="1.11.0")
    return tmdata_source


@pytest.fixture(scope="module")
def validate_gitlab_class():
    """This function is used as a fixture for osd_tmdata_source object
        with parameters.

    :returns: osd_tmdata_source object
    """
    tmdata_source, _ = osd_tmdata_source(
        cycle_id=1,
        gitlab_branch="nak-776-osd-implementation-file-versioning",
        source="gitlab",
    )
    return tmdata_source


@pytest.mark.parametrize(
    "capabilities, array_assembly, tmdata, expected",
    [
        (None, None, tm_data, DEFAULT_OSD_RESPONSE_WITH_NO_PARAMETER),
        (
            ["mid"],
            None,
            tm_data,
            OSD_RESPONSE_WITH_ONLY_CAPABILITIES_PARAMETER,
        ),
        (
            ["mid"],
            "AA0.5",
            tm_data,
            OSD_RESPONSE_WITH_CAPABILITIES_ARRAY_ASSEMBLY_PARAMETER,
        ),
    ],
)
def test_get_osd_data(
    capabilities,
    array_assembly,
    tmdata,  # pylint: disable=W0613
    expected,
    tm_data,  # pylint: disable=W0621
):
    """This test case checks the functionality of get_osd_data
        it converts the python dict into list keys and checks
        for equality with expected output.

    :param capabilities: Mid or Low
    :param array_assembly: Array Assembly AA0.5, AA1
    :param tmdata: tmdata object
    :param expected: output of get_osd_data function
    :param tm_data: tmdata fixture

    :returns: assert equals values
    """

    result, _ = get_osd_data(capabilities, array_assembly, tmdata=tm_data)

    result_keys = list(result["capabilities"].keys())
    expected_keys = list(expected["capabilities"].keys())

    assert result_keys == expected_keys


def test_set_source_car_method(validate_car_class):  # pylint: disable=W0621
    """This test case checks if the output of the osd_tmdata_source
        function is as expected or not.

    :param osd_tmdata_source: validate_car_class fixture.
    """

    assert validate_car_class == ("car:ost/ska-ost-osd?1.11.0#tmdata",)


def test_set_source_gitlab_method(validate_gitlab_class):  # pylint: disable=W0621
    """This test case checks if the output of the osd_tmdata_source
        function is as expected or not.

    :param osd_tmdata_source: validate_gitlab_class fixture.
    """

    msg = "nak-776-osd-implementation-file-versioning#tmdata"

    assert validate_gitlab_class == (
        f"gitlab://gitlab.com/ska-telescope/ost/ska-ost-osd?{msg}",
    )


def test_validate_gitlab_with_both_invalid_param():
    """This test case checks if the output of the osd_tmdata_source
    when no parameter is given and latest version is
    returned or not
    """

    ost_osd_version = version("ska_ost_osd")

    msg = f"car:ost/ska-ost-osd?{ost_osd_version}#tmdata"
    tm_data_src, _ = osd_tmdata_source()

    assert tm_data_src == (msg,)


def test_check_osd_version_method():
    """This test case checks if the output of the osd_tmdata_source
    when osd_version parameter is given it should return the correct URL
    """
    tm_data_src, _ = osd_tmdata_source(osd_version="1.0.0")
    assert tm_data_src == ("car:ost/ska-ost-osd?1.0.0#tmdata",)


def test_check_cycle_id_and_osd_version_method():
    """This test case checks if the output of the osd_tmdata_source
    when cycle_id and osd_version parameter is given
    it should return the correct URL
    """
    tm_data_src, _ = osd_tmdata_source(cycle_id=1, osd_version="1.11.0")
    assert tm_data_src == ("car:ost/ska-ost-osd?1.11.0#tmdata",)


def test_check_cycle_id_2_and_osd_version_method():
    """This test case checks if the output of the osd_tmdata_source
    when cycle_id and osd_version parameter is given
    it should return the correct URL
    """
    tm_data_src, _ = osd_tmdata_source(cycle_id=2, osd_version="1.0.0")
    assert tm_data_src == ("car:ost/ska-ost-osd?1.0.0#tmdata",)


def test_check_cycle_id_with_source_method():
    """This test case checks if the output of the osd_tmdata_source
    when cycle_id, osd_version and source parameter is given
    it should return the correct URL
    """
    tm_data_src, _ = osd_tmdata_source(cycle_id=2, osd_version="1.0.0", source="file")
    assert tm_data_src == ("file://tmdata",)


def test_check_master_branch_method():
    """This test case checks if the output of the osd_tmdata_source
    when cycle_id, gitlab_branch and source parameter is given
    it should return the correct URL
    """
    tm_data_src, _ = osd_tmdata_source(
        cycle_id=2, gitlab_branch="master", source="gitlab"
    )
    assert tm_data_src == (
        "gitlab://gitlab.com/ska-telescope/ost/ska-ost-osd?master#tmdata",
    )


def test_invalid_osd_tmdata_source():
    """This test case checks if the output of the osd_tmdata_source
    when cycle_id, gitlab_branch and source parameter and osd_version is given incorrect
    it should return the appropriate error messages.
    """

    _, error_msgs = osd_tmdata_source(
        cycle_id=3,
        osd_version="1.1.0",
        gitlab_branch="main",
        source="github",
    )
    assert error_msgs == [
        "Source is not valid available are file, car, gitlab",
        "Only one parameter is needed either osd_version or gitlab_branch",
        "Cycle 3 is not valid,Available IDs are 1",
    ]


<<<<<<< HEAD
def test_invalid_source():
    """This test case checks when gitlab_branch is given source
    should be gitlab else will raise / return error..
    """
    _, error_msgs = osd_tmdata_source(
        cycle_id=1,
        gitlab_branch="main",
        source="file",
    )

    expected_error_msg = ", ".join([str(err) for err in error_msgs])

    assert (
        expected_error_msg
        == "Source file is not valid, OSD Version main is not valid,Available OSD"
        " Versions are ['1.0.0', '1.0.1', '1.0.2', '1.0.3', '2.0.0', '2.0.1',"
        " '2.1.0', '2.2.0']"
    )
=======
# TODO: Commenting this test cause it contains hardcoded tmdata version.
# Will remove these hardcoded tmdata versions

# def test_invalid_source():
#     """This test case checks when gitlab_branch is given source
#     should be gitlab else will raise / return error..
#     """
#     _, error_msgs = osd_tmdata_source(
#         cycle_id=1,
#         gitlab_branch="main",
#         source="file",
#     )

#     expected_error_msg = ", ".join([str(err) for err in error_msgs])

#     assert (
#         expected_error_msg
#         == "Source file is not valid, OSD Version main is not valid,Available OSD"
#         " Versions are ['1.0.0', '1.0.1', '1.0.2', '1.0.3', '2.0.0', '2.0.1',"
#         " '2.1.0']"

#     )
>>>>>>> 5b1d2ead


def test_invalid_get_osd_data_capability(tm_data):  # pylint: disable=W0621
    """This test case checks if the output of the get_osd_data
    when capabilities is given incorrect with corret array_assembly
    it should return the appropriate error messages.

    :param tm_data: tm_data
    """

    _, error_msgs = get_osd_data(
        capabilities=["midd"], array_assembly="AA1", tmdata=tm_data
    )
    assert error_msgs == [
        "Capability midd is not valid,Available Capabilities are low, mid,"
        " observatory_policies"
    ]


def test_invalid_get_osd_data_array_assembly(tm_data):  # pylint: disable=W0621
    """This test case checks if the output of the get_osd_data
    when array_assembly is given incorrect with corret capabilities
    it should return the appropriate error messages.

    :param tm_data: tm_data
    """

    _, error_msgs = get_osd_data(
        capabilities=["mid"], array_assembly="AA3", tmdata=tm_data
    )
    assert error_msgs == [
        "Array Assembly AA3 is not valid,Available Array Assemblies are AA0.5, AA1, AA2"
    ]<|MERGE_RESOLUTION|>--- conflicted
+++ resolved
@@ -227,26 +227,6 @@
     ]
 
 
-<<<<<<< HEAD
-def test_invalid_source():
-    """This test case checks when gitlab_branch is given source
-    should be gitlab else will raise / return error..
-    """
-    _, error_msgs = osd_tmdata_source(
-        cycle_id=1,
-        gitlab_branch="main",
-        source="file",
-    )
-
-    expected_error_msg = ", ".join([str(err) for err in error_msgs])
-
-    assert (
-        expected_error_msg
-        == "Source file is not valid, OSD Version main is not valid,Available OSD"
-        " Versions are ['1.0.0', '1.0.1', '1.0.2', '1.0.3', '2.0.0', '2.0.1',"
-        " '2.1.0', '2.2.0']"
-    )
-=======
 # TODO: Commenting this test cause it contains hardcoded tmdata version.
 # Will remove these hardcoded tmdata versions
 
@@ -269,7 +249,6 @@
 #         " '2.1.0']"
 
 #     )
->>>>>>> 5b1d2ead
 
 
 def test_invalid_get_osd_data_capability(tm_data):  # pylint: disable=W0621
