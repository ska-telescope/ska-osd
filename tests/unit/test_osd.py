--- conflicted
+++ resolved
@@ -250,13 +250,8 @@
 
     assert (
         expected_error_msg
-<<<<<<< HEAD
         == "Source file is not valid, OSD Version main is not valid,Available OSD"
-        " Versions are ['2.0.0']"
-=======
-        == "source is not valid., Invalid OSD Version main Valid OSD Versions are"
-        " ['1.0.0', '1.0.1', '1.0.2', '1.0.3', '2.0.0', '2.0.1']"
->>>>>>> cd6b0243
+        " Versions are ['1.0.0', '1.0.1', '1.0.2', '1.0.3', '2.0.0', '2.0.1']"
     )
 
 
