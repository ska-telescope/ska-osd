{
    "telescope": "Mid",
    "basic_capabilities": {
        "dish_elevation_limit_deg": 15,
        "receiver_information": [
            {
                "max_frequency_hz": 1050000000,
                "min_frequency_hz": 350000000,
                "rx_id": "Band_1"
            },
            {
                "max_frequency_hz": 1760000000,
                "min_frequency_hz": 950000000,
                "rx_id": "Band_2"
            },
            {
                "max_frequency_hz": 3050000000,
                "min_frequency_hz": 1650000000,
                "rx_id": "Band_3"
            },
            {
                "max_frequency_hz": 5180000000,
                "min_frequency_hz": 2800000000,
                "rx_id": "Band_4"
            },
            {
                "max_frequency_hz": 8500000000,
                "min_frequency_hz": 4600000000,
                "rx_id": "Band_5a"
            },
            {
                "max_frequency_hz": 13510000000,
                "min_frequency_hz": 11450000000,
                "rx_id": "Band_5b",
                "sub_bands" : [
                  {
                    "sub_band" : 1,
                    "max_frequency_hz": 12150000000,
                    "min_frequency_hz": 11450000000,
                    "lo_frequency_hz" : 11100000000,
                    "sideband" : "high"
                  },

                  {
                    "sub_band" : 2,
                    "max_frequency_hz": 13510000000,
                    "min_frequency_hz": 12810000000,
                    "lo_frequency_hz" : 13860000000,
                    "sideband" : "low"
                  },

                  {
                    "sub_band" : 3,
                    "max_frequency_hz": 12850000000,
                    "min_frequency_hz": 12150000000,
                    "lo_frequency_hz" : 11100000000,
                    "sideband" : "high"
                  }

                ]
            }
        ]
    },
    "AA0.5": {
        "allowed_channel_count_range_max": [
            58982
        ],
        "allowed_channel_count_range_min": [
            1
        ],
        "allowed_channel_width_values": [
            13440
        ],
        "available_bandwidth_hz": 800000000,
        "available_receivers": [
            "Band_1",
            "Band_2",
            "Band_5b"
        ],
        "cbf_modes": [
            "correlation",
            "pst"
        ],
        "max_baseline_km": 1.5,
        "number_dish_ids": [
            "SKA001",
            "SKA036",
            "SKA063",
            "SKA100"
        ],
        "number_fsps": 4,
        "number_meerkat_dishes": 0,
        "number_meerkatplus_dishes": 0,
        "number_pss_beams": 0,
        "number_pst_beams": 1,
        "number_ska_dishes": 4,
        "number_zoom_channels": 0,
        "number_zoom_windows": 0,
        "ps_beam_bandwidth_hz": 400000000,
        "subarray_templates": ["*_AA0.5"]
    },
    "AA1": {
        "allowed_channel_count_range_max": [
            58982
        ],
        "allowed_channel_count_range_min": [
            1
        ],
        "allowed_channel_width_values": [
            13440
        ],
        "available_bandwidth_hz": 800000000,
        "available_receivers": [
            "Band_1",
            "Band_2",
            "Band_5a",
            "Band_5b"
        ],
        "cbf_modes": [
            "correlation",
            "pst"
        ],
        "max_baseline_km": 1.5,
        "number_dish_ids": [
            "SKA001",
            "SKA036",
            "SKA046",
            "SKA048",
            "SKA063",
            "SKA077",
            "SKA081",
            "SKA100"
        ],
        "number_fsps": 8,
        "number_meerkat_dishes": 0,
        "number_meerkatplus_dishes": 0,
        "number_pss_beams": 0,
        "number_pst_beams": 1,
        "number_ska_dishes": 8,
        "number_zoom_channels": 0,
        "number_zoom_windows": 0,
        "ps_beam_bandwidth_hz": 400000000,
        "subarray_templates": ["*_AA1"]
    },
    "AA2": {
        "allowed_channel_count_range_max": [
            214748647
        ],
        "allowed_channel_count_range_min": [
            1
        ],
        "allowed_channel_width_values": [
            210,
            420,
            840,
            1680,
            3360,
            6720,
            13440,
            26880,
            40320,
            53760,
            80640,
            107520,
            161280,
            215040,
            322560,
            416640,
            430080,
            645120
        ],
        "available_bandwidth_hz": 800000000,
        "available_receivers": [
            "Band_1",
            "Band_2",
            "Band_5a",
            "Band_5b"
        ],
        "cbf_modes": [
            "correlation",
            "pst",
            "pss"
        ],
        "max_baseline_km": 110,
        "number_dish_ids": [
            "SKA001",
            "SKA008",
            "SKA013",
            "SKA014",
            "SKA015",
            "SKA016",
            "SKA019",
            "SKA024",
            "SKA025",
            "SKA027",
            "SKA028",
            "SKA030",
            "SKA031",
            "SKA032",
            "SKA033",
            "SKA034",
            "SKA035",
            "SKA036",
            "SKA037",
            "SKA038",
            "SKA039",
            "SKA040",
            "SKA041",
            "SKA042",
            "SKA043",
            "SKA045",
            "SKA046",
            "SKA048",
            "SKA049",
            "SKA050",
            "SKA051",
            "SKA055",
            "SKA061",
            "SKA063",
            "SKA067",
            "SKA068",
            "SKA070",
            "SKA075",
            "SKA077",
            "SKA079",
            "SKA081",
            "SKA082",
            "SKA083",
            "SKA089",
            "SKA091",
            "SKA092",
            "SKA095",
            "SKA096",
            "SKA097",
            "SKA098",
            "SKA099",
            "SKA100",
            "SKA101",
            "SKA102",
            "SKA103",
            "SKA104",
            "SKA106",
            "SKA108",
            "SKA109",
            "SKA113",
            "SKA114",
            "SKA123",
            "SKA125",
            "SKA126"
        ],
        "number_fsps": 26,
        "number_meerkat_dishes": 4,
        "number_meerkatplus_dishes": 0,
        "number_pss_beams": 384,
        "number_pst_beams": 6,
        "number_ska_dishes": 64,
        "number_zoom_channels": 14880,
        "number_zoom_windows": 16,
<<<<<<< HEAD
        "ps_beam_bandwidth_hz": 800000000
    },
    "Mid_ITF": {
        "allowed_channel_count_range_max": [
            58982
        ],
        "allowed_channel_count_range_min": [
            1
        ],
        "allowed_channel_width_values": [
            13440
        ],
        "available_bandwidth_hz": 800000000,
        "available_receivers": [
            "Band_1",
            "Band_2",
            "Band_5b"
        ],
        "cbf_modes": [
            "correlation",
            "pst"
        ],
        "max_baseline_km": 1.5,
        "number_dish_ids": [
            "SKA001",
            "SKA036",
            "SKA063",
            "SKA100"
        ],
        "number_fsps": 4,
        "number_meerkat_dishes": 0,
        "number_meerkatplus_dishes": 0,
        "number_pss_beams": 0,
        "number_pst_beams": 1,
        "number_ska_dishes": 4,
        "number_zoom_channels": 0,
        "number_zoom_windows": 0,
        "ps_beam_bandwidth_hz": 400000000
=======
        "ps_beam_bandwidth_hz": 800000000,
        "subarray_templates": ["*_AA2"]
>>>>>>> 20758f6f
    }
}<|MERGE_RESOLUTION|>--- conflicted
+++ resolved
@@ -256,8 +256,8 @@
         "number_ska_dishes": 64,
         "number_zoom_channels": 14880,
         "number_zoom_windows": 16,
-<<<<<<< HEAD
-        "ps_beam_bandwidth_hz": 800000000
+        "ps_beam_bandwidth_hz": 800000000,
+        "subarray_templates": ["*_AA2"]
     },
     "Mid_ITF": {
         "allowed_channel_count_range_max": [
@@ -295,9 +295,5 @@
         "number_zoom_channels": 0,
         "number_zoom_windows": 0,
         "ps_beam_bandwidth_hz": 400000000
-=======
-        "ps_beam_bandwidth_hz": 800000000,
-        "subarray_templates": ["*_AA2"]
->>>>>>> 20758f6f
     }
 }