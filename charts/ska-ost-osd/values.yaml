# Default values for osd.
# This is a YAML-formatted file.
# Declare variables to be passed into your templates.
minikube: true

system: OST
subsystem: osd

labels:
  app: ska-ost-osd

global:
  minikube: true
  cluster_domain: cluster.local

rest:
  component: rest
  function: osd
  domain: operations
  logLevel: info
  enabled: true
  image:
<<<<<<< HEAD
    registry: registry.gitlab.com
    image: ska-telescope/ost/ska-ost-osd/ska-ost-osd
    tag: 1.0.0-dev.c73b63fac
=======
    registry: artefact.skao.int
    image: ska-ost-osd
    tag: ~ # Defaults to the chart appVersion if not set
>>>>>>> 86f3d3bf
    pullPolicy: IfNotPresent
  resources:
    requests:
      cpu: 100m
      memory: 1024Mi
    limits:
      cpu: 1000m
      memory: 1024Mi
  ingress:
    enabled: true

nodeSelector: {}

affinity: {}

tolerations: []<|MERGE_RESOLUTION|>--- conflicted
+++ resolved
@@ -20,15 +20,9 @@
   logLevel: info
   enabled: true
   image:
-<<<<<<< HEAD
-    registry: registry.gitlab.com
-    image: ska-telescope/ost/ska-ost-osd/ska-ost-osd
-    tag: 1.0.0-dev.c73b63fac
-=======
     registry: artefact.skao.int
     image: ska-ost-osd
     tag: ~ # Defaults to the chart appVersion if not set
->>>>>>> 86f3d3bf
     pullPolicy: IfNotPresent
   resources:
     requests:
